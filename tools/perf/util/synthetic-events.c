--- conflicted
+++ resolved
@@ -1190,13 +1190,8 @@
 
 	cpus->nr = map_nr;
 
-<<<<<<< HEAD
-	for (i = 0; i < map->nr; i++)
-		cpus->cpu[i] = map->map[i].cpu;
-=======
 	for (i = 0; i < map_nr; i++)
 		cpus->cpu[i] = perf_cpu_map__cpu(map, i).cpu;
->>>>>>> ed9f4f96
 }
 
 static void synthesize_mask(struct perf_record_record_cpu_map *mask,
@@ -1207,13 +1202,8 @@
 	mask->nr = BITS_TO_LONGS(max);
 	mask->long_size = sizeof(long);
 
-<<<<<<< HEAD
-	for (i = 0; i < map->nr; i++)
-		set_bit(map->map[i].cpu, mask->mask);
-=======
 	for (i = 0; i < perf_cpu_map__nr(map); i++)
 		set_bit(perf_cpu_map__cpu(map, i).cpu, mask->mask);
->>>>>>> ed9f4f96
 }
 
 static size_t cpus_size(struct perf_cpu_map *map)
@@ -1229,11 +1219,7 @@
 
 	for (i = 0; i < perf_cpu_map__nr(map); i++) {
 		/* bit position of the cpu is + 1 */
-<<<<<<< HEAD
-		int bit = map->map[i].cpu + 1;
-=======
 		int bit = perf_cpu_map__cpu(map, i).cpu + 1;
->>>>>>> ed9f4f96
 
 		if (bit > *max)
 			*max = bit;
