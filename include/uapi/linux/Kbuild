--- conflicted
+++ resolved
@@ -212,11 +212,7 @@
 header-y += ixjuser.h
 header-y += jffs2.h
 header-y += joystick.h
-<<<<<<< HEAD
-=======
 header-y += kcmp.h
-header-y += kd.h
->>>>>>> 3ce51050
 header-y += kdev_t.h
 header-y += kd.h
 header-y += kernelcapi.h
