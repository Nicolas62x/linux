/*
 * Copyright (C) ST-Ericsson SA 2012
 *
 * Author: Ola Lilja <ola.o.lilja@stericsson.com>,
 *         Roger Nilsson <roger.xr.nilsson@stericsson.com>
 *         for ST-Ericsson.
 *
 * License terms:
 *
 * This program is free software; you can redistribute it and/or modify
 * it under the terms of the GNU General Public License version 2 as published
 * by the Free Software Foundation.
 */

#include <asm/page.h>

#include <linux/module.h>
#include <linux/dma-mapping.h>
#include <linux/dmaengine.h>
#include <linux/slab.h>
#include <linux/platform_data/dma-ste-dma40.h>

#include <sound/pcm.h>
#include <sound/pcm_params.h>
#include <sound/soc.h>
#include <sound/dmaengine_pcm.h>

#include "ux500_msp_i2s.h"
#include "ux500_pcm.h"

#define UX500_PLATFORM_MIN_RATE 8000
#define UX500_PLATFORM_MAX_RATE 48000

#define UX500_PLATFORM_MIN_CHANNELS 1
#define UX500_PLATFORM_MAX_CHANNELS 8

#define UX500_PLATFORM_PERIODS_BYTES_MIN	128
#define UX500_PLATFORM_PERIODS_BYTES_MAX	(64 * PAGE_SIZE)
#define UX500_PLATFORM_PERIODS_MIN		2
#define UX500_PLATFORM_PERIODS_MAX		48
#define UX500_PLATFORM_BUFFER_BYTES_MAX		(2048 * PAGE_SIZE)

<<<<<<< HEAD
static struct snd_pcm_hardware ux500_pcm_hw = {
=======
static const struct snd_pcm_hardware ux500_pcm_hw = {
>>>>>>> 24568ea4
	.info = SNDRV_PCM_INFO_INTERLEAVED |
		SNDRV_PCM_INFO_MMAP |
		SNDRV_PCM_INFO_RESUME |
		SNDRV_PCM_INFO_PAUSE,
	.formats = SNDRV_PCM_FMTBIT_S16_LE |
		SNDRV_PCM_FMTBIT_U16_LE |
		SNDRV_PCM_FMTBIT_S16_BE |
		SNDRV_PCM_FMTBIT_U16_BE,
	.rates = SNDRV_PCM_RATE_KNOT,
	.rate_min = UX500_PLATFORM_MIN_RATE,
	.rate_max = UX500_PLATFORM_MAX_RATE,
	.channels_min = UX500_PLATFORM_MIN_CHANNELS,
	.channels_max = UX500_PLATFORM_MAX_CHANNELS,
	.buffer_bytes_max = UX500_PLATFORM_BUFFER_BYTES_MAX,
	.period_bytes_min = UX500_PLATFORM_PERIODS_BYTES_MIN,
	.period_bytes_max = UX500_PLATFORM_PERIODS_BYTES_MAX,
	.periods_min = UX500_PLATFORM_PERIODS_MIN,
	.periods_max = UX500_PLATFORM_PERIODS_MAX,
};

static struct dma_chan *ux500_pcm_request_chan(struct snd_soc_pcm_runtime *rtd,
	struct snd_pcm_substream *substream)
{
<<<<<<< HEAD
	struct snd_pcm_runtime *runtime = substream->runtime;
	struct snd_dma_buffer *buf = runtime->dma_buffer_p;

	if (runtime->dma_area == NULL)
		return;

	if (buf != &substream->dma_buffer) {
		dma_free_coherent(buf->dev.dev, buf->bytes, buf->area,
				buf->addr);
		kfree(runtime->dma_buffer_p);
	}

	snd_pcm_set_runtime_buffer(substream, NULL);
}

static int ux500_pcm_open(struct snd_pcm_substream *substream)
{
	struct snd_soc_pcm_runtime *rtd = substream->private_data;
=======
>>>>>>> 24568ea4
	struct snd_soc_dai *dai = rtd->cpu_dai;
	struct device *dev = dai->dev;
	u16 per_data_width, mem_data_width;
	struct stedma40_chan_cfg *dma_cfg;
	struct ux500_msp_dma_params *dma_params;

	dev_dbg(dev, "%s: MSP %d (%s): Enter.\n", __func__, dai->id,
		snd_pcm_stream_str(substream));

<<<<<<< HEAD
	dev_dbg(dev, "%s: Set runtime hwparams.\n", __func__);
	snd_soc_set_runtime_hwparams(substream, &ux500_pcm_hw);
=======
	dma_params = snd_soc_dai_get_dma_data(dai, substream);
	dma_cfg = dma_params->dma_cfg;
>>>>>>> 24568ea4

	mem_data_width = STEDMA40_HALFWORD_WIDTH;

	switch (dma_params->data_size) {
	case 32:
		per_data_width = STEDMA40_WORD_WIDTH;
		break;
	case 16:
		per_data_width = STEDMA40_HALFWORD_WIDTH;
		break;
	case 8:
		per_data_width = STEDMA40_BYTE_WIDTH;
		break;
	default:
		per_data_width = STEDMA40_WORD_WIDTH;
	}

	if (substream->stream == SNDRV_PCM_STREAM_PLAYBACK) {
		dma_cfg->src_info.data_width = mem_data_width;
		dma_cfg->dst_info.data_width = per_data_width;
	} else {
		dma_cfg->src_info.data_width = per_data_width;
		dma_cfg->dst_info.data_width = mem_data_width;
	}

<<<<<<< HEAD

	ret = snd_dmaengine_pcm_open(substream, stedma40_filter, dma_cfg);
	if (ret) {
		dev_dbg(dai->dev,
			"%s: ERROR: snd_dmaengine_pcm_open failed (%d)!\n",
			__func__, ret);
		return ret;
	}

	return 0;
}

static int ux500_pcm_hw_params(struct snd_pcm_substream *substream,
			struct snd_pcm_hw_params *hw_params)
{
	struct snd_pcm_runtime *runtime = substream->runtime;
	struct snd_dma_buffer *buf = runtime->dma_buffer_p;
	struct snd_soc_pcm_runtime *rtd = substream->private_data;
	int ret = 0;
	int size;

	dev_dbg(rtd->platform->dev, "%s: Enter\n", __func__);

	size = params_buffer_bytes(hw_params);

	if (buf) {
		if (buf->bytes >= size)
			goto out;
		ux500_pcm_dma_hw_free(NULL, substream);
	}

	if (substream->dma_buffer.area != NULL &&
		substream->dma_buffer.bytes >= size) {
		buf = &substream->dma_buffer;
	} else {
		buf = kmalloc(sizeof(struct snd_dma_buffer), GFP_KERNEL);
		if (!buf)
			goto nomem;

		buf->dev.type = SNDRV_DMA_TYPE_DEV;
		buf->dev.dev = NULL;
		buf->area = dma_alloc_coherent(NULL, size, &buf->addr,
					GFP_KERNEL);
		buf->bytes = size;
		buf->private_data = NULL;

		if (!buf->area)
			goto free;
	}
	snd_pcm_set_runtime_buffer(substream, buf);
	ret = 1;
 out:
	runtime->dma_bytes = size;
	return ret;

 free:
	kfree(buf);
 nomem:
	return -ENOMEM;
}

static int ux500_pcm_hw_free(struct snd_pcm_substream *substream)
{
	struct snd_soc_pcm_runtime *rtd = substream->private_data;

	dev_dbg(rtd->platform->dev, "%s: Enter\n", __func__);

	ux500_pcm_dma_hw_free(NULL, substream);

	return 0;
}

static int ux500_pcm_mmap(struct snd_pcm_substream *substream,
			struct vm_area_struct *vma)
{
	struct snd_pcm_runtime *runtime = substream->runtime;
	struct snd_soc_pcm_runtime *rtd = substream->private_data;

	dev_dbg(rtd->platform->dev, "%s: Enter.\n", __func__);

	return dma_mmap_coherent(NULL, vma, runtime->dma_area,
				runtime->dma_addr, runtime->dma_bytes);
}

static struct snd_pcm_ops ux500_pcm_ops = {
	.open		= ux500_pcm_open,
	.close		= snd_dmaengine_pcm_close,
	.ioctl		= snd_pcm_lib_ioctl,
	.hw_params	= ux500_pcm_hw_params,
	.hw_free	= ux500_pcm_hw_free,
	.trigger	= snd_dmaengine_pcm_trigger,
	.pointer	= snd_dmaengine_pcm_pointer_no_residue,
	.mmap		= ux500_pcm_mmap
};

int ux500_pcm_new(struct snd_soc_pcm_runtime *rtd)
{
	struct snd_pcm *pcm = rtd->pcm;

	dev_dbg(rtd->platform->dev, "%s: Enter (id = '%s').\n", __func__,
		pcm->id);

	pcm->info_flags = 0;

	return 0;
}

static struct snd_soc_platform_driver ux500_pcm_soc_drv = {
	.ops		= &ux500_pcm_ops,
	.pcm_new        = ux500_pcm_new,
=======
	return snd_dmaengine_pcm_request_channel(stedma40_filter, dma_cfg);
}

static const struct snd_dmaengine_pcm_config ux500_dmaengine_pcm_config = {
	.pcm_hardware = &ux500_pcm_hw,
	.compat_request_channel = ux500_pcm_request_chan,
	.prealloc_buffer_size = 128 * 1024,
>>>>>>> 24568ea4
};

int ux500_pcm_register_platform(struct platform_device *pdev)
{
	int ret;

	ret = snd_dmaengine_pcm_register(&pdev->dev,
			&ux500_dmaengine_pcm_config,
			SND_DMAENGINE_PCM_FLAG_NO_RESIDUE |
			SND_DMAENGINE_PCM_FLAG_COMPAT |
			SND_DMAENGINE_PCM_FLAG_NO_DT);
	if (ret < 0) {
		dev_err(&pdev->dev,
			"%s: ERROR: Failed to register platform '%s' (%d)!\n",
			__func__, pdev->name, ret);
		return ret;
	}

	return 0;
}
EXPORT_SYMBOL_GPL(ux500_pcm_register_platform);

int ux500_pcm_unregister_platform(struct platform_device *pdev)
{
	snd_dmaengine_pcm_unregister(&pdev->dev);
	return 0;
}
EXPORT_SYMBOL_GPL(ux500_pcm_unregister_platform);<|MERGE_RESOLUTION|>--- conflicted
+++ resolved
@@ -40,11 +40,7 @@
 #define UX500_PLATFORM_PERIODS_MAX		48
 #define UX500_PLATFORM_BUFFER_BYTES_MAX		(2048 * PAGE_SIZE)
 
-<<<<<<< HEAD
-static struct snd_pcm_hardware ux500_pcm_hw = {
-=======
 static const struct snd_pcm_hardware ux500_pcm_hw = {
->>>>>>> 24568ea4
 	.info = SNDRV_PCM_INFO_INTERLEAVED |
 		SNDRV_PCM_INFO_MMAP |
 		SNDRV_PCM_INFO_RESUME |
@@ -68,27 +64,6 @@
 static struct dma_chan *ux500_pcm_request_chan(struct snd_soc_pcm_runtime *rtd,
 	struct snd_pcm_substream *substream)
 {
-<<<<<<< HEAD
-	struct snd_pcm_runtime *runtime = substream->runtime;
-	struct snd_dma_buffer *buf = runtime->dma_buffer_p;
-
-	if (runtime->dma_area == NULL)
-		return;
-
-	if (buf != &substream->dma_buffer) {
-		dma_free_coherent(buf->dev.dev, buf->bytes, buf->area,
-				buf->addr);
-		kfree(runtime->dma_buffer_p);
-	}
-
-	snd_pcm_set_runtime_buffer(substream, NULL);
-}
-
-static int ux500_pcm_open(struct snd_pcm_substream *substream)
-{
-	struct snd_soc_pcm_runtime *rtd = substream->private_data;
-=======
->>>>>>> 24568ea4
 	struct snd_soc_dai *dai = rtd->cpu_dai;
 	struct device *dev = dai->dev;
 	u16 per_data_width, mem_data_width;
@@ -98,13 +73,8 @@
 	dev_dbg(dev, "%s: MSP %d (%s): Enter.\n", __func__, dai->id,
 		snd_pcm_stream_str(substream));
 
-<<<<<<< HEAD
-	dev_dbg(dev, "%s: Set runtime hwparams.\n", __func__);
-	snd_soc_set_runtime_hwparams(substream, &ux500_pcm_hw);
-=======
 	dma_params = snd_soc_dai_get_dma_data(dai, substream);
 	dma_cfg = dma_params->dma_cfg;
->>>>>>> 24568ea4
 
 	mem_data_width = STEDMA40_HALFWORD_WIDTH;
 
@@ -130,118 +100,6 @@
 		dma_cfg->dst_info.data_width = mem_data_width;
 	}
 
-<<<<<<< HEAD
-
-	ret = snd_dmaengine_pcm_open(substream, stedma40_filter, dma_cfg);
-	if (ret) {
-		dev_dbg(dai->dev,
-			"%s: ERROR: snd_dmaengine_pcm_open failed (%d)!\n",
-			__func__, ret);
-		return ret;
-	}
-
-	return 0;
-}
-
-static int ux500_pcm_hw_params(struct snd_pcm_substream *substream,
-			struct snd_pcm_hw_params *hw_params)
-{
-	struct snd_pcm_runtime *runtime = substream->runtime;
-	struct snd_dma_buffer *buf = runtime->dma_buffer_p;
-	struct snd_soc_pcm_runtime *rtd = substream->private_data;
-	int ret = 0;
-	int size;
-
-	dev_dbg(rtd->platform->dev, "%s: Enter\n", __func__);
-
-	size = params_buffer_bytes(hw_params);
-
-	if (buf) {
-		if (buf->bytes >= size)
-			goto out;
-		ux500_pcm_dma_hw_free(NULL, substream);
-	}
-
-	if (substream->dma_buffer.area != NULL &&
-		substream->dma_buffer.bytes >= size) {
-		buf = &substream->dma_buffer;
-	} else {
-		buf = kmalloc(sizeof(struct snd_dma_buffer), GFP_KERNEL);
-		if (!buf)
-			goto nomem;
-
-		buf->dev.type = SNDRV_DMA_TYPE_DEV;
-		buf->dev.dev = NULL;
-		buf->area = dma_alloc_coherent(NULL, size, &buf->addr,
-					GFP_KERNEL);
-		buf->bytes = size;
-		buf->private_data = NULL;
-
-		if (!buf->area)
-			goto free;
-	}
-	snd_pcm_set_runtime_buffer(substream, buf);
-	ret = 1;
- out:
-	runtime->dma_bytes = size;
-	return ret;
-
- free:
-	kfree(buf);
- nomem:
-	return -ENOMEM;
-}
-
-static int ux500_pcm_hw_free(struct snd_pcm_substream *substream)
-{
-	struct snd_soc_pcm_runtime *rtd = substream->private_data;
-
-	dev_dbg(rtd->platform->dev, "%s: Enter\n", __func__);
-
-	ux500_pcm_dma_hw_free(NULL, substream);
-
-	return 0;
-}
-
-static int ux500_pcm_mmap(struct snd_pcm_substream *substream,
-			struct vm_area_struct *vma)
-{
-	struct snd_pcm_runtime *runtime = substream->runtime;
-	struct snd_soc_pcm_runtime *rtd = substream->private_data;
-
-	dev_dbg(rtd->platform->dev, "%s: Enter.\n", __func__);
-
-	return dma_mmap_coherent(NULL, vma, runtime->dma_area,
-				runtime->dma_addr, runtime->dma_bytes);
-}
-
-static struct snd_pcm_ops ux500_pcm_ops = {
-	.open		= ux500_pcm_open,
-	.close		= snd_dmaengine_pcm_close,
-	.ioctl		= snd_pcm_lib_ioctl,
-	.hw_params	= ux500_pcm_hw_params,
-	.hw_free	= ux500_pcm_hw_free,
-	.trigger	= snd_dmaengine_pcm_trigger,
-	.pointer	= snd_dmaengine_pcm_pointer_no_residue,
-	.mmap		= ux500_pcm_mmap
-};
-
-int ux500_pcm_new(struct snd_soc_pcm_runtime *rtd)
-{
-	struct snd_pcm *pcm = rtd->pcm;
-
-	dev_dbg(rtd->platform->dev, "%s: Enter (id = '%s').\n", __func__,
-		pcm->id);
-
-	pcm->info_flags = 0;
-
-	return 0;
-}
-
-static struct snd_soc_platform_driver ux500_pcm_soc_drv = {
-	.ops		= &ux500_pcm_ops,
-	.pcm_new        = ux500_pcm_new,
-=======
 	return snd_dmaengine_pcm_request_channel(stedma40_filter, dma_cfg);
 }
 
@@ -249,7 +107,6 @@
 	.pcm_hardware = &ux500_pcm_hw,
 	.compat_request_channel = ux500_pcm_request_chan,
 	.prealloc_buffer_size = 128 * 1024,
->>>>>>> 24568ea4
 };
 
 int ux500_pcm_register_platform(struct platform_device *pdev)
