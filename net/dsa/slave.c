--- conflicted
+++ resolved
@@ -1866,23 +1866,9 @@
 		dp->pl_config.poll_fixed_state = true;
 	}
 
-<<<<<<< HEAD
-	if (ds->ops->phylink_get_interfaces)
-		ds->ops->phylink_get_interfaces(ds, dp->index,
-					dp->pl_config.supported_interfaces);
-
-	dp->pl = phylink_create(&dp->pl_config, of_fwnode_handle(port_dn), mode,
-				&dsa_port_phylink_mac_ops);
-	if (IS_ERR(dp->pl)) {
-		netdev_err(slave_dev,
-			   "error creating PHYLINK: %ld\n", PTR_ERR(dp->pl));
-		return PTR_ERR(dp->pl);
-	}
-=======
 	ret = dsa_port_phylink_create(dp);
 	if (ret)
 		return ret;
->>>>>>> 754e0b0e
 
 	if (ds->ops->get_phy_flags)
 		phy_flags = ds->ops->get_phy_flags(ds, dp->index);
