--- conflicted
+++ resolved
@@ -310,13 +310,10 @@
 int cfg80211_set_mesh_freq(struct cfg80211_registered_device *rdev,
 			   struct wireless_dev *wdev, int freq,
 			   enum nl80211_channel_type channel_type);
-<<<<<<< HEAD
-=======
 
 /* AP */
 int cfg80211_stop_ap(struct cfg80211_registered_device *rdev,
 		     struct net_device *dev);
->>>>>>> 2f8684ce
 
 /* MLME */
 int __cfg80211_mlme_auth(struct cfg80211_registered_device *rdev,
