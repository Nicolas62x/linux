/*
 * cfg80211 scan result handling
 *
 * Copyright 2008 Johannes Berg <johannes@sipsolutions.net>
 */
#include <linux/kernel.h>
#include <linux/slab.h>
#include <linux/module.h>
#include <linux/netdevice.h>
#include <linux/wireless.h>
#include <linux/nl80211.h>
#include <linux/etherdevice.h>
#include <net/arp.h>
#include <net/cfg80211.h>
#include <net/cfg80211-wext.h>
#include <net/iw_handler.h>
#include "core.h"
#include "nl80211.h"
#include "wext-compat.h"
#include "rdev-ops.h"

/**
 * DOC: BSS tree/list structure
 *
 * At the top level, the BSS list is kept in both a list in each
 * registered device (@bss_list) as well as an RB-tree for faster
 * lookup. In the RB-tree, entries can be looked up using their
 * channel, MESHID, MESHCONF (for MBSSes) or channel, BSSID, SSID
 * for other BSSes.
 *
 * Due to the possibility of hidden SSIDs, there's a second level
 * structure, the "hidden_list" and "hidden_beacon_bss" pointer.
 * The hidden_list connects all BSSes belonging to a single AP
 * that has a hidden SSID, and connects beacon and probe response
 * entries. For a probe response entry for a hidden SSID, the
 * hidden_beacon_bss pointer points to the BSS struct holding the
 * beacon's information.
 *
 * Reference counting is done for all these references except for
 * the hidden_list, so that a beacon BSS struct that is otherwise
 * not referenced has one reference for being on the bss_list and
 * one for each probe response entry that points to it using the
 * hidden_beacon_bss pointer. When a BSS struct that has such a
 * pointer is get/put, the refcount update is also propagated to
 * the referenced struct, this ensure that it cannot get removed
 * while somebody is using the probe response version.
 *
 * Note that the hidden_beacon_bss pointer never changes, due to
 * the reference counting. Therefore, no locking is needed for
 * it.
 *
 * Also note that the hidden_beacon_bss pointer is only relevant
 * if the driver uses something other than the IEs, e.g. private
 * data stored stored in the BSS struct, since the beacon IEs are
 * also linked into the probe response struct.
 */

#define IEEE80211_SCAN_RESULT_EXPIRE	(30 * HZ)

static void bss_free(struct cfg80211_internal_bss *bss)
{
	struct cfg80211_bss_ies *ies;

	if (WARN_ON(atomic_read(&bss->hold)))
		return;

	ies = (void *)rcu_access_pointer(bss->pub.beacon_ies);
	if (ies && !bss->pub.hidden_beacon_bss)
		kfree_rcu(ies, rcu_head);
	ies = (void *)rcu_access_pointer(bss->pub.proberesp_ies);
	if (ies)
		kfree_rcu(ies, rcu_head);

	/*
	 * This happens when the module is removed, it doesn't
	 * really matter any more save for completeness
	 */
	if (!list_empty(&bss->hidden_list))
		list_del(&bss->hidden_list);

	kfree(bss);
}

static inline void bss_ref_get(struct cfg80211_registered_device *dev,
			       struct cfg80211_internal_bss *bss)
{
	lockdep_assert_held(&dev->bss_lock);

	bss->refcount++;
	if (bss->pub.hidden_beacon_bss) {
		bss = container_of(bss->pub.hidden_beacon_bss,
				   struct cfg80211_internal_bss,
				   pub);
		bss->refcount++;
	}
}

static inline void bss_ref_put(struct cfg80211_registered_device *dev,
			       struct cfg80211_internal_bss *bss)
{
	lockdep_assert_held(&dev->bss_lock);

	if (bss->pub.hidden_beacon_bss) {
		struct cfg80211_internal_bss *hbss;
		hbss = container_of(bss->pub.hidden_beacon_bss,
				    struct cfg80211_internal_bss,
				    pub);
		hbss->refcount--;
		if (hbss->refcount == 0)
			bss_free(hbss);
	}
	bss->refcount--;
	if (bss->refcount == 0)
		bss_free(bss);
}

static bool __cfg80211_unlink_bss(struct cfg80211_registered_device *dev,
				  struct cfg80211_internal_bss *bss)
{
	lockdep_assert_held(&dev->bss_lock);

	if (!list_empty(&bss->hidden_list)) {
		/*
		 * don't remove the beacon entry if it has
		 * probe responses associated with it
		 */
		if (!bss->pub.hidden_beacon_bss)
			return false;
		/*
		 * if it's a probe response entry break its
		 * link to the other entries in the group
		 */
		list_del_init(&bss->hidden_list);
	}

	list_del_init(&bss->list);
	rb_erase(&bss->rbn, &dev->bss_tree);
	bss_ref_put(dev, bss);
	return true;
}

static void __cfg80211_bss_expire(struct cfg80211_registered_device *dev,
				  unsigned long expire_time)
{
	struct cfg80211_internal_bss *bss, *tmp;
	bool expired = false;

	lockdep_assert_held(&dev->bss_lock);

	list_for_each_entry_safe(bss, tmp, &dev->bss_list, list) {
		if (atomic_read(&bss->hold))
			continue;
		if (!time_after(expire_time, bss->ts))
			continue;

		if (__cfg80211_unlink_bss(dev, bss))
			expired = true;
	}

	if (expired)
		dev->bss_generation++;
}

<<<<<<< HEAD
void ___cfg80211_scan_done(struct cfg80211_registered_device *rdev)
=======
void ___cfg80211_scan_done(struct cfg80211_registered_device *rdev,
			   bool send_message)
>>>>>>> 56041bf9
{
	struct cfg80211_scan_request *request;
	struct wireless_dev *wdev;
	struct sk_buff *msg;
#ifdef CONFIG_CFG80211_WEXT
	union iwreq_data wrqu;
#endif

	ASSERT_RTNL();

	if (rdev->scan_msg) {
		nl80211_send_scan_result(rdev, rdev->scan_msg);
		rdev->scan_msg = NULL;
		return;
	}

	request = rdev->scan_req;
	if (!request)
		return;

	wdev = request->wdev;

	/*
	 * This must be before sending the other events!
	 * Otherwise, wpa_supplicant gets completely confused with
	 * wext events.
	 */
	if (wdev->netdev)
		cfg80211_sme_scan_done(wdev->netdev);

	if (!request->aborted &&
	    request->flags & NL80211_SCAN_FLAG_FLUSH) {
		/* flush entries from previous scans */
		spin_lock_bh(&rdev->bss_lock);
		__cfg80211_bss_expire(rdev, request->scan_start);
		spin_unlock_bh(&rdev->bss_lock);
	}

	msg = nl80211_build_scan_msg(rdev, wdev, request->aborted);

#ifdef CONFIG_CFG80211_WEXT
	if (wdev->netdev && !request->aborted) {
		memset(&wrqu, 0, sizeof(wrqu));

		wireless_send_event(wdev->netdev, SIOCGIWSCAN, &wrqu, NULL);
	}
#endif

	if (wdev->netdev)
		dev_put(wdev->netdev);

	rdev->scan_req = NULL;
	kfree(request);
<<<<<<< HEAD
=======

	if (!send_message)
		rdev->scan_msg = msg;
	else
		nl80211_send_scan_result(rdev, msg);
>>>>>>> 56041bf9
}

void __cfg80211_scan_done(struct work_struct *wk)
{
	struct cfg80211_registered_device *rdev;

	rdev = container_of(wk, struct cfg80211_registered_device,
			    scan_done_wk);

	rtnl_lock();
<<<<<<< HEAD
	___cfg80211_scan_done(rdev);
=======
	___cfg80211_scan_done(rdev, true);
>>>>>>> 56041bf9
	rtnl_unlock();
}

void cfg80211_scan_done(struct cfg80211_scan_request *request, bool aborted)
{
	trace_cfg80211_scan_done(request, aborted);
	WARN_ON(request != wiphy_to_dev(request->wiphy)->scan_req);

	request->aborted = aborted;
	request->notified = true;
	queue_work(cfg80211_wq, &wiphy_to_dev(request->wiphy)->scan_done_wk);
}
EXPORT_SYMBOL(cfg80211_scan_done);

void __cfg80211_sched_scan_results(struct work_struct *wk)
{
	struct cfg80211_registered_device *rdev;
	struct cfg80211_sched_scan_request *request;

	rdev = container_of(wk, struct cfg80211_registered_device,
			    sched_scan_results_wk);

	rtnl_lock();

	request = rdev->sched_scan_req;

	/* we don't have sched_scan_req anymore if the scan is stopping */
	if (request) {
		if (request->flags & NL80211_SCAN_FLAG_FLUSH) {
			/* flush entries from previous scans */
			spin_lock_bh(&rdev->bss_lock);
			__cfg80211_bss_expire(rdev, request->scan_start);
			spin_unlock_bh(&rdev->bss_lock);
			request->scan_start =
				jiffies + msecs_to_jiffies(request->interval);
		}
		nl80211_send_sched_scan_results(rdev, request->dev);
	}

	rtnl_unlock();
}

void cfg80211_sched_scan_results(struct wiphy *wiphy)
{
	trace_cfg80211_sched_scan_results(wiphy);
	/* ignore if we're not scanning */
	if (wiphy_to_dev(wiphy)->sched_scan_req)
		queue_work(cfg80211_wq,
			   &wiphy_to_dev(wiphy)->sched_scan_results_wk);
}
EXPORT_SYMBOL(cfg80211_sched_scan_results);

void cfg80211_sched_scan_stopped(struct wiphy *wiphy)
{
	struct cfg80211_registered_device *rdev = wiphy_to_dev(wiphy);

	trace_cfg80211_sched_scan_stopped(wiphy);

	rtnl_lock();
	__cfg80211_stop_sched_scan(rdev, true);
	rtnl_unlock();
}
EXPORT_SYMBOL(cfg80211_sched_scan_stopped);

int __cfg80211_stop_sched_scan(struct cfg80211_registered_device *rdev,
			       bool driver_initiated)
{
	struct net_device *dev;

	ASSERT_RTNL();

	if (!rdev->sched_scan_req)
		return -ENOENT;

	dev = rdev->sched_scan_req->dev;

	if (!driver_initiated) {
		int err = rdev_sched_scan_stop(rdev, dev);
		if (err)
			return err;
	}

	nl80211_send_sched_scan(rdev, dev, NL80211_CMD_SCHED_SCAN_STOPPED);

	kfree(rdev->sched_scan_req);
	rdev->sched_scan_req = NULL;

	return 0;
}

void cfg80211_bss_age(struct cfg80211_registered_device *dev,
                      unsigned long age_secs)
{
	struct cfg80211_internal_bss *bss;
	unsigned long age_jiffies = msecs_to_jiffies(age_secs * MSEC_PER_SEC);

	spin_lock_bh(&dev->bss_lock);
	list_for_each_entry(bss, &dev->bss_list, list)
		bss->ts -= age_jiffies;
	spin_unlock_bh(&dev->bss_lock);
}

void cfg80211_bss_expire(struct cfg80211_registered_device *dev)
{
	__cfg80211_bss_expire(dev, jiffies - IEEE80211_SCAN_RESULT_EXPIRE);
}

const u8 *cfg80211_find_ie(u8 eid, const u8 *ies, int len)
{
	while (len > 2 && ies[0] != eid) {
		len -= ies[1] + 2;
		ies += ies[1] + 2;
	}
	if (len < 2)
		return NULL;
	if (len < 2 + ies[1])
		return NULL;
	return ies;
}
EXPORT_SYMBOL(cfg80211_find_ie);

const u8 *cfg80211_find_vendor_ie(unsigned int oui, u8 oui_type,
				  const u8 *ies, int len)
{
	struct ieee80211_vendor_ie *ie;
	const u8 *pos = ies, *end = ies + len;
	int ie_oui;

	while (pos < end) {
		pos = cfg80211_find_ie(WLAN_EID_VENDOR_SPECIFIC, pos,
				       end - pos);
		if (!pos)
			return NULL;

		ie = (struct ieee80211_vendor_ie *)pos;

		/* make sure we can access ie->len */
		BUILD_BUG_ON(offsetof(struct ieee80211_vendor_ie, len) != 1);

		if (ie->len < sizeof(*ie))
			goto cont;

		ie_oui = ie->oui[0] << 16 | ie->oui[1] << 8 | ie->oui[2];
		if (ie_oui == oui && ie->oui_type == oui_type)
			return pos;
cont:
		pos += 2 + ie->len;
	}
	return NULL;
}
EXPORT_SYMBOL(cfg80211_find_vendor_ie);

static bool is_bss(struct cfg80211_bss *a, const u8 *bssid,
		   const u8 *ssid, size_t ssid_len)
{
	const struct cfg80211_bss_ies *ies;
	const u8 *ssidie;

	if (bssid && !ether_addr_equal(a->bssid, bssid))
		return false;

	if (!ssid)
		return true;

	ies = rcu_access_pointer(a->ies);
	if (!ies)
		return false;
	ssidie = cfg80211_find_ie(WLAN_EID_SSID, ies->data, ies->len);
	if (!ssidie)
		return false;
	if (ssidie[1] != ssid_len)
		return false;
	return memcmp(ssidie + 2, ssid, ssid_len) == 0;
}

/**
 * enum bss_compare_mode - BSS compare mode
 * @BSS_CMP_REGULAR: regular compare mode (for insertion and normal find)
 * @BSS_CMP_HIDE_ZLEN: find hidden SSID with zero-length mode
 * @BSS_CMP_HIDE_NUL: find hidden SSID with NUL-ed out mode
 */
enum bss_compare_mode {
	BSS_CMP_REGULAR,
	BSS_CMP_HIDE_ZLEN,
	BSS_CMP_HIDE_NUL,
};

static int cmp_bss(struct cfg80211_bss *a,
		   struct cfg80211_bss *b,
		   enum bss_compare_mode mode)
{
	const struct cfg80211_bss_ies *a_ies, *b_ies;
	const u8 *ie1 = NULL;
	const u8 *ie2 = NULL;
	int i, r;

	if (a->channel != b->channel)
		return b->channel->center_freq - a->channel->center_freq;

	a_ies = rcu_access_pointer(a->ies);
	if (!a_ies)
		return -1;
	b_ies = rcu_access_pointer(b->ies);
	if (!b_ies)
		return 1;

	if (WLAN_CAPABILITY_IS_STA_BSS(a->capability))
		ie1 = cfg80211_find_ie(WLAN_EID_MESH_ID,
				       a_ies->data, a_ies->len);
	if (WLAN_CAPABILITY_IS_STA_BSS(b->capability))
		ie2 = cfg80211_find_ie(WLAN_EID_MESH_ID,
				       b_ies->data, b_ies->len);
	if (ie1 && ie2) {
		int mesh_id_cmp;

		if (ie1[1] == ie2[1])
			mesh_id_cmp = memcmp(ie1 + 2, ie2 + 2, ie1[1]);
		else
			mesh_id_cmp = ie2[1] - ie1[1];

		ie1 = cfg80211_find_ie(WLAN_EID_MESH_CONFIG,
				       a_ies->data, a_ies->len);
		ie2 = cfg80211_find_ie(WLAN_EID_MESH_CONFIG,
				       b_ies->data, b_ies->len);
		if (ie1 && ie2) {
			if (mesh_id_cmp)
				return mesh_id_cmp;
			if (ie1[1] != ie2[1])
				return ie2[1] - ie1[1];
			return memcmp(ie1 + 2, ie2 + 2, ie1[1]);
		}
	}

	r = memcmp(a->bssid, b->bssid, sizeof(a->bssid));
	if (r)
		return r;

	ie1 = cfg80211_find_ie(WLAN_EID_SSID, a_ies->data, a_ies->len);
	ie2 = cfg80211_find_ie(WLAN_EID_SSID, b_ies->data, b_ies->len);

	if (!ie1 && !ie2)
		return 0;

	/*
	 * Note that with "hide_ssid", the function returns a match if
	 * the already-present BSS ("b") is a hidden SSID beacon for
	 * the new BSS ("a").
	 */

	/* sort missing IE before (left of) present IE */
	if (!ie1)
		return -1;
	if (!ie2)
		return 1;

	switch (mode) {
	case BSS_CMP_HIDE_ZLEN:
		/*
		 * In ZLEN mode we assume the BSS entry we're
		 * looking for has a zero-length SSID. So if
		 * the one we're looking at right now has that,
		 * return 0. Otherwise, return the difference
		 * in length, but since we're looking for the
		 * 0-length it's really equivalent to returning
		 * the length of the one we're looking at.
		 *
		 * No content comparison is needed as we assume
		 * the content length is zero.
		 */
		return ie2[1];
	case BSS_CMP_REGULAR:
	default:
		/* sort by length first, then by contents */
		if (ie1[1] != ie2[1])
			return ie2[1] - ie1[1];
		return memcmp(ie1 + 2, ie2 + 2, ie1[1]);
	case BSS_CMP_HIDE_NUL:
		if (ie1[1] != ie2[1])
			return ie2[1] - ie1[1];
		/* this is equivalent to memcmp(zeroes, ie2 + 2, len) */
		for (i = 0; i < ie2[1]; i++)
			if (ie2[i + 2])
				return -1;
		return 0;
	}
}

/* Returned bss is reference counted and must be cleaned up appropriately. */
struct cfg80211_bss *cfg80211_get_bss(struct wiphy *wiphy,
				      struct ieee80211_channel *channel,
				      const u8 *bssid,
				      const u8 *ssid, size_t ssid_len,
				      u16 capa_mask, u16 capa_val)
{
	struct cfg80211_registered_device *dev = wiphy_to_dev(wiphy);
	struct cfg80211_internal_bss *bss, *res = NULL;
	unsigned long now = jiffies;

	trace_cfg80211_get_bss(wiphy, channel, bssid, ssid, ssid_len, capa_mask,
			       capa_val);

	spin_lock_bh(&dev->bss_lock);

	list_for_each_entry(bss, &dev->bss_list, list) {
		if ((bss->pub.capability & capa_mask) != capa_val)
			continue;
		if (channel && bss->pub.channel != channel)
			continue;
		/* Don't get expired BSS structs */
		if (time_after(now, bss->ts + IEEE80211_SCAN_RESULT_EXPIRE) &&
		    !atomic_read(&bss->hold))
			continue;
		if (is_bss(&bss->pub, bssid, ssid, ssid_len)) {
			res = bss;
			bss_ref_get(dev, res);
			break;
		}
	}

	spin_unlock_bh(&dev->bss_lock);
	if (!res)
		return NULL;
	trace_cfg80211_return_bss(&res->pub);
	return &res->pub;
}
EXPORT_SYMBOL(cfg80211_get_bss);

static void rb_insert_bss(struct cfg80211_registered_device *dev,
			  struct cfg80211_internal_bss *bss)
{
	struct rb_node **p = &dev->bss_tree.rb_node;
	struct rb_node *parent = NULL;
	struct cfg80211_internal_bss *tbss;
	int cmp;

	while (*p) {
		parent = *p;
		tbss = rb_entry(parent, struct cfg80211_internal_bss, rbn);

		cmp = cmp_bss(&bss->pub, &tbss->pub, BSS_CMP_REGULAR);

		if (WARN_ON(!cmp)) {
			/* will sort of leak this BSS */
			return;
		}

		if (cmp < 0)
			p = &(*p)->rb_left;
		else
			p = &(*p)->rb_right;
	}

	rb_link_node(&bss->rbn, parent, p);
	rb_insert_color(&bss->rbn, &dev->bss_tree);
}

static struct cfg80211_internal_bss *
rb_find_bss(struct cfg80211_registered_device *dev,
	    struct cfg80211_internal_bss *res,
	    enum bss_compare_mode mode)
{
	struct rb_node *n = dev->bss_tree.rb_node;
	struct cfg80211_internal_bss *bss;
	int r;

	while (n) {
		bss = rb_entry(n, struct cfg80211_internal_bss, rbn);
		r = cmp_bss(&res->pub, &bss->pub, mode);

		if (r == 0)
			return bss;
		else if (r < 0)
			n = n->rb_left;
		else
			n = n->rb_right;
	}

	return NULL;
}

static bool cfg80211_combine_bsses(struct cfg80211_registered_device *dev,
				   struct cfg80211_internal_bss *new)
{
	const struct cfg80211_bss_ies *ies;
	struct cfg80211_internal_bss *bss;
	const u8 *ie;
	int i, ssidlen;
	u8 fold = 0;

	ies = rcu_access_pointer(new->pub.beacon_ies);
	if (WARN_ON(!ies))
		return false;

	ie = cfg80211_find_ie(WLAN_EID_SSID, ies->data, ies->len);
	if (!ie) {
		/* nothing to do */
		return true;
	}

	ssidlen = ie[1];
	for (i = 0; i < ssidlen; i++)
		fold |= ie[2 + i];

	if (fold) {
		/* not a hidden SSID */
		return true;
	}

	/* This is the bad part ... */

	list_for_each_entry(bss, &dev->bss_list, list) {
		if (!ether_addr_equal(bss->pub.bssid, new->pub.bssid))
			continue;
		if (bss->pub.channel != new->pub.channel)
			continue;
		if (bss->pub.scan_width != new->pub.scan_width)
			continue;
		if (rcu_access_pointer(bss->pub.beacon_ies))
			continue;
		ies = rcu_access_pointer(bss->pub.ies);
		if (!ies)
			continue;
		ie = cfg80211_find_ie(WLAN_EID_SSID, ies->data, ies->len);
		if (!ie)
			continue;
		if (ssidlen && ie[1] != ssidlen)
			continue;
		/* that would be odd ... */
		if (bss->pub.beacon_ies)
			continue;
		if (WARN_ON_ONCE(bss->pub.hidden_beacon_bss))
			continue;
		if (WARN_ON_ONCE(!list_empty(&bss->hidden_list)))
			list_del(&bss->hidden_list);
		/* combine them */
		list_add(&bss->hidden_list, &new->hidden_list);
		bss->pub.hidden_beacon_bss = &new->pub;
		new->refcount += bss->refcount;
		rcu_assign_pointer(bss->pub.beacon_ies,
				   new->pub.beacon_ies);
	}

	return true;
}

/* Returned bss is reference counted and must be cleaned up appropriately. */
static struct cfg80211_internal_bss *
cfg80211_bss_update(struct cfg80211_registered_device *dev,
		    struct cfg80211_internal_bss *tmp)
{
	struct cfg80211_internal_bss *found = NULL;

	if (WARN_ON(!tmp->pub.channel))
		return NULL;

	tmp->ts = jiffies;

	spin_lock_bh(&dev->bss_lock);

	if (WARN_ON(!rcu_access_pointer(tmp->pub.ies))) {
		spin_unlock_bh(&dev->bss_lock);
		return NULL;
	}

	found = rb_find_bss(dev, tmp, BSS_CMP_REGULAR);

	if (found) {
		/* Update IEs */
		if (rcu_access_pointer(tmp->pub.proberesp_ies)) {
			const struct cfg80211_bss_ies *old;

			old = rcu_access_pointer(found->pub.proberesp_ies);

			rcu_assign_pointer(found->pub.proberesp_ies,
					   tmp->pub.proberesp_ies);
			/* Override possible earlier Beacon frame IEs */
			rcu_assign_pointer(found->pub.ies,
					   tmp->pub.proberesp_ies);
			if (old)
				kfree_rcu((struct cfg80211_bss_ies *)old,
					  rcu_head);
		} else if (rcu_access_pointer(tmp->pub.beacon_ies)) {
			const struct cfg80211_bss_ies *old;
			struct cfg80211_internal_bss *bss;

			if (found->pub.hidden_beacon_bss &&
			    !list_empty(&found->hidden_list)) {
				const struct cfg80211_bss_ies *f;

				/*
				 * The found BSS struct is one of the probe
				 * response members of a group, but we're
				 * receiving a beacon (beacon_ies in the tmp
				 * bss is used). This can only mean that the
				 * AP changed its beacon from not having an
				 * SSID to showing it, which is confusing so
				 * drop this information.
				 */

				f = rcu_access_pointer(tmp->pub.beacon_ies);
				kfree_rcu((struct cfg80211_bss_ies *)f,
					  rcu_head);
				goto drop;
			}

			old = rcu_access_pointer(found->pub.beacon_ies);

			rcu_assign_pointer(found->pub.beacon_ies,
					   tmp->pub.beacon_ies);

			/* Override IEs if they were from a beacon before */
			if (old == rcu_access_pointer(found->pub.ies))
				rcu_assign_pointer(found->pub.ies,
						   tmp->pub.beacon_ies);

			/* Assign beacon IEs to all sub entries */
			list_for_each_entry(bss, &found->hidden_list,
					    hidden_list) {
				const struct cfg80211_bss_ies *ies;

				ies = rcu_access_pointer(bss->pub.beacon_ies);
				WARN_ON(ies != old);

				rcu_assign_pointer(bss->pub.beacon_ies,
						   tmp->pub.beacon_ies);
			}

			if (old)
				kfree_rcu((struct cfg80211_bss_ies *)old,
					  rcu_head);
		}

		found->pub.beacon_interval = tmp->pub.beacon_interval;
		found->pub.signal = tmp->pub.signal;
		found->pub.capability = tmp->pub.capability;
		found->ts = tmp->ts;
	} else {
		struct cfg80211_internal_bss *new;
		struct cfg80211_internal_bss *hidden;
		struct cfg80211_bss_ies *ies;

		/*
		 * create a copy -- the "res" variable that is passed in
		 * is allocated on the stack since it's not needed in the
		 * more common case of an update
		 */
		new = kzalloc(sizeof(*new) + dev->wiphy.bss_priv_size,
			      GFP_ATOMIC);
		if (!new) {
			ies = (void *)rcu_dereference(tmp->pub.beacon_ies);
			if (ies)
				kfree_rcu(ies, rcu_head);
			ies = (void *)rcu_dereference(tmp->pub.proberesp_ies);
			if (ies)
				kfree_rcu(ies, rcu_head);
			goto drop;
		}
		memcpy(new, tmp, sizeof(*new));
		new->refcount = 1;
		INIT_LIST_HEAD(&new->hidden_list);

		if (rcu_access_pointer(tmp->pub.proberesp_ies)) {
			hidden = rb_find_bss(dev, tmp, BSS_CMP_HIDE_ZLEN);
			if (!hidden)
				hidden = rb_find_bss(dev, tmp,
						     BSS_CMP_HIDE_NUL);
			if (hidden) {
				new->pub.hidden_beacon_bss = &hidden->pub;
				list_add(&new->hidden_list,
					 &hidden->hidden_list);
				hidden->refcount++;
				rcu_assign_pointer(new->pub.beacon_ies,
						   hidden->pub.beacon_ies);
			}
		} else {
			/*
			 * Ok so we found a beacon, and don't have an entry. If
			 * it's a beacon with hidden SSID, we might be in for an
			 * expensive search for any probe responses that should
			 * be grouped with this beacon for updates ...
			 */
			if (!cfg80211_combine_bsses(dev, new)) {
				kfree(new);
				goto drop;
			}
		}

		list_add_tail(&new->list, &dev->bss_list);
		rb_insert_bss(dev, new);
		found = new;
	}

	dev->bss_generation++;
	bss_ref_get(dev, found);
	spin_unlock_bh(&dev->bss_lock);

	return found;
 drop:
	spin_unlock_bh(&dev->bss_lock);
	return NULL;
}

static struct ieee80211_channel *
cfg80211_get_bss_channel(struct wiphy *wiphy, const u8 *ie, size_t ielen,
			 struct ieee80211_channel *channel)
{
	const u8 *tmp;
	u32 freq;
	int channel_number = -1;

	tmp = cfg80211_find_ie(WLAN_EID_DS_PARAMS, ie, ielen);
	if (tmp && tmp[1] == 1) {
		channel_number = tmp[2];
	} else {
		tmp = cfg80211_find_ie(WLAN_EID_HT_OPERATION, ie, ielen);
		if (tmp && tmp[1] >= sizeof(struct ieee80211_ht_operation)) {
			struct ieee80211_ht_operation *htop = (void *)(tmp + 2);

			channel_number = htop->primary_chan;
		}
	}

	if (channel_number < 0)
		return channel;

	freq = ieee80211_channel_to_frequency(channel_number, channel->band);
	channel = ieee80211_get_channel(wiphy, freq);
	if (!channel)
		return NULL;
	if (channel->flags & IEEE80211_CHAN_DISABLED)
		return NULL;
	return channel;
}

/* Returned bss is reference counted and must be cleaned up appropriately. */
struct cfg80211_bss*
cfg80211_inform_bss_width(struct wiphy *wiphy,
			  struct ieee80211_channel *channel,
			  enum nl80211_bss_scan_width scan_width,
			  const u8 *bssid, u64 tsf, u16 capability,
			  u16 beacon_interval, const u8 *ie, size_t ielen,
			  s32 signal, gfp_t gfp)
{
	struct cfg80211_bss_ies *ies;
	struct cfg80211_internal_bss tmp = {}, *res;

	if (WARN_ON(!wiphy))
		return NULL;

	if (WARN_ON(wiphy->signal_type == CFG80211_SIGNAL_TYPE_UNSPEC &&
			(signal < 0 || signal > 100)))
		return NULL;

	channel = cfg80211_get_bss_channel(wiphy, ie, ielen, channel);
	if (!channel)
		return NULL;

	memcpy(tmp.pub.bssid, bssid, ETH_ALEN);
	tmp.pub.channel = channel;
	tmp.pub.scan_width = scan_width;
	tmp.pub.signal = signal;
	tmp.pub.beacon_interval = beacon_interval;
	tmp.pub.capability = capability;
	/*
	 * Since we do not know here whether the IEs are from a Beacon or Probe
	 * Response frame, we need to pick one of the options and only use it
	 * with the driver that does not provide the full Beacon/Probe Response
	 * frame. Use Beacon frame pointer to avoid indicating that this should
	 * override the IEs pointer should we have received an earlier
	 * indication of Probe Response data.
	 */
	ies = kmalloc(sizeof(*ies) + ielen, gfp);
	if (!ies)
		return NULL;
	ies->len = ielen;
	ies->tsf = tsf;
	memcpy(ies->data, ie, ielen);

	rcu_assign_pointer(tmp.pub.beacon_ies, ies);
	rcu_assign_pointer(tmp.pub.ies, ies);

	res = cfg80211_bss_update(wiphy_to_dev(wiphy), &tmp);
	if (!res)
		return NULL;

	if (res->pub.capability & WLAN_CAPABILITY_ESS)
		regulatory_hint_found_beacon(wiphy, channel, gfp);

	trace_cfg80211_return_bss(&res->pub);
	/* cfg80211_bss_update gives us a referenced result */
	return &res->pub;
}
EXPORT_SYMBOL(cfg80211_inform_bss_width);

/* Returned bss is reference counted and must be cleaned up appropriately. */
struct cfg80211_bss *
cfg80211_inform_bss_width_frame(struct wiphy *wiphy,
				struct ieee80211_channel *channel,
				enum nl80211_bss_scan_width scan_width,
				struct ieee80211_mgmt *mgmt, size_t len,
				s32 signal, gfp_t gfp)
{
	struct cfg80211_internal_bss tmp = {}, *res;
	struct cfg80211_bss_ies *ies;
	size_t ielen = len - offsetof(struct ieee80211_mgmt,
				      u.probe_resp.variable);

	BUILD_BUG_ON(offsetof(struct ieee80211_mgmt, u.probe_resp.variable) !=
			offsetof(struct ieee80211_mgmt, u.beacon.variable));

	trace_cfg80211_inform_bss_width_frame(wiphy, channel, scan_width, mgmt,
					      len, signal);

	if (WARN_ON(!mgmt))
		return NULL;

	if (WARN_ON(!wiphy))
		return NULL;

	if (WARN_ON(wiphy->signal_type == CFG80211_SIGNAL_TYPE_UNSPEC &&
		    (signal < 0 || signal > 100)))
		return NULL;

	if (WARN_ON(len < offsetof(struct ieee80211_mgmt, u.probe_resp.variable)))
		return NULL;

	channel = cfg80211_get_bss_channel(wiphy, mgmt->u.beacon.variable,
					   ielen, channel);
	if (!channel)
		return NULL;

	ies = kmalloc(sizeof(*ies) + ielen, gfp);
	if (!ies)
		return NULL;
	ies->len = ielen;
	ies->tsf = le64_to_cpu(mgmt->u.probe_resp.timestamp);
	memcpy(ies->data, mgmt->u.probe_resp.variable, ielen);

	if (ieee80211_is_probe_resp(mgmt->frame_control))
		rcu_assign_pointer(tmp.pub.proberesp_ies, ies);
	else
		rcu_assign_pointer(tmp.pub.beacon_ies, ies);
	rcu_assign_pointer(tmp.pub.ies, ies);
	
	memcpy(tmp.pub.bssid, mgmt->bssid, ETH_ALEN);
	tmp.pub.channel = channel;
	tmp.pub.scan_width = scan_width;
	tmp.pub.signal = signal;
	tmp.pub.beacon_interval = le16_to_cpu(mgmt->u.probe_resp.beacon_int);
	tmp.pub.capability = le16_to_cpu(mgmt->u.probe_resp.capab_info);

	res = cfg80211_bss_update(wiphy_to_dev(wiphy), &tmp);
	if (!res)
		return NULL;

	if (res->pub.capability & WLAN_CAPABILITY_ESS)
		regulatory_hint_found_beacon(wiphy, channel, gfp);

	trace_cfg80211_return_bss(&res->pub);
	/* cfg80211_bss_update gives us a referenced result */
	return &res->pub;
}
EXPORT_SYMBOL(cfg80211_inform_bss_width_frame);

void cfg80211_ref_bss(struct wiphy *wiphy, struct cfg80211_bss *pub)
{
	struct cfg80211_registered_device *dev = wiphy_to_dev(wiphy);
	struct cfg80211_internal_bss *bss;

	if (!pub)
		return;

	bss = container_of(pub, struct cfg80211_internal_bss, pub);

	spin_lock_bh(&dev->bss_lock);
	bss_ref_get(dev, bss);
	spin_unlock_bh(&dev->bss_lock);
}
EXPORT_SYMBOL(cfg80211_ref_bss);

void cfg80211_put_bss(struct wiphy *wiphy, struct cfg80211_bss *pub)
{
	struct cfg80211_registered_device *dev = wiphy_to_dev(wiphy);
	struct cfg80211_internal_bss *bss;

	if (!pub)
		return;

	bss = container_of(pub, struct cfg80211_internal_bss, pub);

	spin_lock_bh(&dev->bss_lock);
	bss_ref_put(dev, bss);
	spin_unlock_bh(&dev->bss_lock);
}
EXPORT_SYMBOL(cfg80211_put_bss);

void cfg80211_unlink_bss(struct wiphy *wiphy, struct cfg80211_bss *pub)
{
	struct cfg80211_registered_device *dev = wiphy_to_dev(wiphy);
	struct cfg80211_internal_bss *bss;

	if (WARN_ON(!pub))
		return;

	bss = container_of(pub, struct cfg80211_internal_bss, pub);

	spin_lock_bh(&dev->bss_lock);
	if (!list_empty(&bss->list)) {
		if (__cfg80211_unlink_bss(dev, bss))
			dev->bss_generation++;
	}
	spin_unlock_bh(&dev->bss_lock);
}
EXPORT_SYMBOL(cfg80211_unlink_bss);

#ifdef CONFIG_CFG80211_WEXT
static struct cfg80211_registered_device *
cfg80211_get_dev_from_ifindex(struct net *net, int ifindex)
{
	struct cfg80211_registered_device *rdev;
	struct net_device *dev;

	ASSERT_RTNL();

	dev = dev_get_by_index(net, ifindex);
	if (!dev)
		return ERR_PTR(-ENODEV);
	if (dev->ieee80211_ptr)
		rdev = wiphy_to_dev(dev->ieee80211_ptr->wiphy);
	else
		rdev = ERR_PTR(-ENODEV);
	dev_put(dev);
	return rdev;
}

int cfg80211_wext_siwscan(struct net_device *dev,
			  struct iw_request_info *info,
			  union iwreq_data *wrqu, char *extra)
{
	struct cfg80211_registered_device *rdev;
	struct wiphy *wiphy;
	struct iw_scan_req *wreq = NULL;
	struct cfg80211_scan_request *creq = NULL;
	int i, err, n_channels = 0;
	enum ieee80211_band band;

	if (!netif_running(dev))
		return -ENETDOWN;

	if (wrqu->data.length == sizeof(struct iw_scan_req))
		wreq = (struct iw_scan_req *)extra;

	rdev = cfg80211_get_dev_from_ifindex(dev_net(dev), dev->ifindex);

	if (IS_ERR(rdev))
		return PTR_ERR(rdev);

	if (rdev->scan_req || rdev->scan_msg) {
		err = -EBUSY;
		goto out;
	}

	wiphy = &rdev->wiphy;

	/* Determine number of channels, needed to allocate creq */
	if (wreq && wreq->num_channels)
		n_channels = wreq->num_channels;
	else
		n_channels = ieee80211_get_num_supported_channels(wiphy);

	creq = kzalloc(sizeof(*creq) + sizeof(struct cfg80211_ssid) +
		       n_channels * sizeof(void *),
		       GFP_ATOMIC);
	if (!creq) {
		err = -ENOMEM;
		goto out;
	}

	creq->wiphy = wiphy;
	creq->wdev = dev->ieee80211_ptr;
	/* SSIDs come after channels */
	creq->ssids = (void *)&creq->channels[n_channels];
	creq->n_channels = n_channels;
	creq->n_ssids = 1;
	creq->scan_start = jiffies;

	/* translate "Scan on frequencies" request */
	i = 0;
	for (band = 0; band < IEEE80211_NUM_BANDS; band++) {
		int j;

		if (!wiphy->bands[band])
			continue;

		for (j = 0; j < wiphy->bands[band]->n_channels; j++) {
			/* ignore disabled channels */
			if (wiphy->bands[band]->channels[j].flags &
						IEEE80211_CHAN_DISABLED)
				continue;

			/* If we have a wireless request structure and the
			 * wireless request specifies frequencies, then search
			 * for the matching hardware channel.
			 */
			if (wreq && wreq->num_channels) {
				int k;
				int wiphy_freq = wiphy->bands[band]->channels[j].center_freq;
				for (k = 0; k < wreq->num_channels; k++) {
					int wext_freq = cfg80211_wext_freq(wiphy, &wreq->channel_list[k]);
					if (wext_freq == wiphy_freq)
						goto wext_freq_found;
				}
				goto wext_freq_not_found;
			}

		wext_freq_found:
			creq->channels[i] = &wiphy->bands[band]->channels[j];
			i++;
		wext_freq_not_found: ;
		}
	}
	/* No channels found? */
	if (!i) {
		err = -EINVAL;
		goto out;
	}

	/* Set real number of channels specified in creq->channels[] */
	creq->n_channels = i;

	/* translate "Scan for SSID" request */
	if (wreq) {
		if (wrqu->data.flags & IW_SCAN_THIS_ESSID) {
			if (wreq->essid_len > IEEE80211_MAX_SSID_LEN) {
				err = -EINVAL;
				goto out;
			}
			memcpy(creq->ssids[0].ssid, wreq->essid, wreq->essid_len);
			creq->ssids[0].ssid_len = wreq->essid_len;
		}
		if (wreq->scan_type == IW_SCAN_TYPE_PASSIVE)
			creq->n_ssids = 0;
	}

	for (i = 0; i < IEEE80211_NUM_BANDS; i++)
		if (wiphy->bands[i])
			creq->rates[i] = (1 << wiphy->bands[i]->n_bitrates) - 1;

	rdev->scan_req = creq;
	err = rdev_scan(rdev, creq);
	if (err) {
		rdev->scan_req = NULL;
		/* creq will be freed below */
	} else {
		nl80211_send_scan_start(rdev, dev->ieee80211_ptr);
		/* creq now owned by driver */
		creq = NULL;
		dev_hold(dev);
	}
 out:
	kfree(creq);
	return err;
}
EXPORT_SYMBOL_GPL(cfg80211_wext_siwscan);

static void ieee80211_scan_add_ies(struct iw_request_info *info,
				   const struct cfg80211_bss_ies *ies,
				   char **current_ev, char *end_buf)
{
	const u8 *pos, *end, *next;
	struct iw_event iwe;

	if (!ies)
		return;

	/*
	 * If needed, fragment the IEs buffer (at IE boundaries) into short
	 * enough fragments to fit into IW_GENERIC_IE_MAX octet messages.
	 */
	pos = ies->data;
	end = pos + ies->len;

	while (end - pos > IW_GENERIC_IE_MAX) {
		next = pos + 2 + pos[1];
		while (next + 2 + next[1] - pos < IW_GENERIC_IE_MAX)
			next = next + 2 + next[1];

		memset(&iwe, 0, sizeof(iwe));
		iwe.cmd = IWEVGENIE;
		iwe.u.data.length = next - pos;
		*current_ev = iwe_stream_add_point(info, *current_ev,
						   end_buf, &iwe,
						   (void *)pos);

		pos = next;
	}

	if (end > pos) {
		memset(&iwe, 0, sizeof(iwe));
		iwe.cmd = IWEVGENIE;
		iwe.u.data.length = end - pos;
		*current_ev = iwe_stream_add_point(info, *current_ev,
						   end_buf, &iwe,
						   (void *)pos);
	}
}

static char *
ieee80211_bss(struct wiphy *wiphy, struct iw_request_info *info,
	      struct cfg80211_internal_bss *bss, char *current_ev,
	      char *end_buf)
{
	const struct cfg80211_bss_ies *ies;
	struct iw_event iwe;
	const u8 *ie;
	u8 *buf, *cfg, *p;
	int rem, i, sig;
	bool ismesh = false;

	memset(&iwe, 0, sizeof(iwe));
	iwe.cmd = SIOCGIWAP;
	iwe.u.ap_addr.sa_family = ARPHRD_ETHER;
	memcpy(iwe.u.ap_addr.sa_data, bss->pub.bssid, ETH_ALEN);
	current_ev = iwe_stream_add_event(info, current_ev, end_buf, &iwe,
					  IW_EV_ADDR_LEN);

	memset(&iwe, 0, sizeof(iwe));
	iwe.cmd = SIOCGIWFREQ;
	iwe.u.freq.m = ieee80211_frequency_to_channel(bss->pub.channel->center_freq);
	iwe.u.freq.e = 0;
	current_ev = iwe_stream_add_event(info, current_ev, end_buf, &iwe,
					  IW_EV_FREQ_LEN);

	memset(&iwe, 0, sizeof(iwe));
	iwe.cmd = SIOCGIWFREQ;
	iwe.u.freq.m = bss->pub.channel->center_freq;
	iwe.u.freq.e = 6;
	current_ev = iwe_stream_add_event(info, current_ev, end_buf, &iwe,
					  IW_EV_FREQ_LEN);

	if (wiphy->signal_type != CFG80211_SIGNAL_TYPE_NONE) {
		memset(&iwe, 0, sizeof(iwe));
		iwe.cmd = IWEVQUAL;
		iwe.u.qual.updated = IW_QUAL_LEVEL_UPDATED |
				     IW_QUAL_NOISE_INVALID |
				     IW_QUAL_QUAL_UPDATED;
		switch (wiphy->signal_type) {
		case CFG80211_SIGNAL_TYPE_MBM:
			sig = bss->pub.signal / 100;
			iwe.u.qual.level = sig;
			iwe.u.qual.updated |= IW_QUAL_DBM;
			if (sig < -110)		/* rather bad */
				sig = -110;
			else if (sig > -40)	/* perfect */
				sig = -40;
			/* will give a range of 0 .. 70 */
			iwe.u.qual.qual = sig + 110;
			break;
		case CFG80211_SIGNAL_TYPE_UNSPEC:
			iwe.u.qual.level = bss->pub.signal;
			/* will give range 0 .. 100 */
			iwe.u.qual.qual = bss->pub.signal;
			break;
		default:
			/* not reached */
			break;
		}
		current_ev = iwe_stream_add_event(info, current_ev, end_buf,
						  &iwe, IW_EV_QUAL_LEN);
	}

	memset(&iwe, 0, sizeof(iwe));
	iwe.cmd = SIOCGIWENCODE;
	if (bss->pub.capability & WLAN_CAPABILITY_PRIVACY)
		iwe.u.data.flags = IW_ENCODE_ENABLED | IW_ENCODE_NOKEY;
	else
		iwe.u.data.flags = IW_ENCODE_DISABLED;
	iwe.u.data.length = 0;
	current_ev = iwe_stream_add_point(info, current_ev, end_buf,
					  &iwe, "");

	rcu_read_lock();
	ies = rcu_dereference(bss->pub.ies);
	rem = ies->len;
	ie = ies->data;

	while (rem >= 2) {
		/* invalid data */
		if (ie[1] > rem - 2)
			break;

		switch (ie[0]) {
		case WLAN_EID_SSID:
			memset(&iwe, 0, sizeof(iwe));
			iwe.cmd = SIOCGIWESSID;
			iwe.u.data.length = ie[1];
			iwe.u.data.flags = 1;
			current_ev = iwe_stream_add_point(info, current_ev, end_buf,
							  &iwe, (u8 *)ie + 2);
			break;
		case WLAN_EID_MESH_ID:
			memset(&iwe, 0, sizeof(iwe));
			iwe.cmd = SIOCGIWESSID;
			iwe.u.data.length = ie[1];
			iwe.u.data.flags = 1;
			current_ev = iwe_stream_add_point(info, current_ev, end_buf,
							  &iwe, (u8 *)ie + 2);
			break;
		case WLAN_EID_MESH_CONFIG:
			ismesh = true;
			if (ie[1] != sizeof(struct ieee80211_meshconf_ie))
				break;
			buf = kmalloc(50, GFP_ATOMIC);
			if (!buf)
				break;
			cfg = (u8 *)ie + 2;
			memset(&iwe, 0, sizeof(iwe));
			iwe.cmd = IWEVCUSTOM;
			sprintf(buf, "Mesh Network Path Selection Protocol ID: "
				"0x%02X", cfg[0]);
			iwe.u.data.length = strlen(buf);
			current_ev = iwe_stream_add_point(info, current_ev,
							  end_buf,
							  &iwe, buf);
			sprintf(buf, "Path Selection Metric ID: 0x%02X",
				cfg[1]);
			iwe.u.data.length = strlen(buf);
			current_ev = iwe_stream_add_point(info, current_ev,
							  end_buf,
							  &iwe, buf);
			sprintf(buf, "Congestion Control Mode ID: 0x%02X",
				cfg[2]);
			iwe.u.data.length = strlen(buf);
			current_ev = iwe_stream_add_point(info, current_ev,
							  end_buf,
							  &iwe, buf);
			sprintf(buf, "Synchronization ID: 0x%02X", cfg[3]);
			iwe.u.data.length = strlen(buf);
			current_ev = iwe_stream_add_point(info, current_ev,
							  end_buf,
							  &iwe, buf);
			sprintf(buf, "Authentication ID: 0x%02X", cfg[4]);
			iwe.u.data.length = strlen(buf);
			current_ev = iwe_stream_add_point(info, current_ev,
							  end_buf,
							  &iwe, buf);
			sprintf(buf, "Formation Info: 0x%02X", cfg[5]);
			iwe.u.data.length = strlen(buf);
			current_ev = iwe_stream_add_point(info, current_ev,
							  end_buf,
							  &iwe, buf);
			sprintf(buf, "Capabilities: 0x%02X", cfg[6]);
			iwe.u.data.length = strlen(buf);
			current_ev = iwe_stream_add_point(info, current_ev,
							  end_buf,
							  &iwe, buf);
			kfree(buf);
			break;
		case WLAN_EID_SUPP_RATES:
		case WLAN_EID_EXT_SUPP_RATES:
			/* display all supported rates in readable format */
			p = current_ev + iwe_stream_lcp_len(info);

			memset(&iwe, 0, sizeof(iwe));
			iwe.cmd = SIOCGIWRATE;
			/* Those two flags are ignored... */
			iwe.u.bitrate.fixed = iwe.u.bitrate.disabled = 0;

			for (i = 0; i < ie[1]; i++) {
				iwe.u.bitrate.value =
					((ie[i + 2] & 0x7f) * 500000);
				p = iwe_stream_add_value(info, current_ev, p,
						end_buf, &iwe, IW_EV_PARAM_LEN);
			}
			current_ev = p;
			break;
		}
		rem -= ie[1] + 2;
		ie += ie[1] + 2;
	}

	if (bss->pub.capability & (WLAN_CAPABILITY_ESS | WLAN_CAPABILITY_IBSS) ||
	    ismesh) {
		memset(&iwe, 0, sizeof(iwe));
		iwe.cmd = SIOCGIWMODE;
		if (ismesh)
			iwe.u.mode = IW_MODE_MESH;
		else if (bss->pub.capability & WLAN_CAPABILITY_ESS)
			iwe.u.mode = IW_MODE_MASTER;
		else
			iwe.u.mode = IW_MODE_ADHOC;
		current_ev = iwe_stream_add_event(info, current_ev, end_buf,
						  &iwe, IW_EV_UINT_LEN);
	}

	buf = kmalloc(31, GFP_ATOMIC);
	if (buf) {
		memset(&iwe, 0, sizeof(iwe));
		iwe.cmd = IWEVCUSTOM;
		sprintf(buf, "tsf=%016llx", (unsigned long long)(ies->tsf));
		iwe.u.data.length = strlen(buf);
		current_ev = iwe_stream_add_point(info, current_ev, end_buf,
						  &iwe, buf);
		memset(&iwe, 0, sizeof(iwe));
		iwe.cmd = IWEVCUSTOM;
		sprintf(buf, " Last beacon: %ums ago",
			elapsed_jiffies_msecs(bss->ts));
		iwe.u.data.length = strlen(buf);
		current_ev = iwe_stream_add_point(info, current_ev,
						  end_buf, &iwe, buf);
		kfree(buf);
	}

	ieee80211_scan_add_ies(info, ies, &current_ev, end_buf);
	rcu_read_unlock();

	return current_ev;
}


static int ieee80211_scan_results(struct cfg80211_registered_device *dev,
				  struct iw_request_info *info,
				  char *buf, size_t len)
{
	char *current_ev = buf;
	char *end_buf = buf + len;
	struct cfg80211_internal_bss *bss;

	spin_lock_bh(&dev->bss_lock);
	cfg80211_bss_expire(dev);

	list_for_each_entry(bss, &dev->bss_list, list) {
		if (buf + len - current_ev <= IW_EV_ADDR_LEN) {
			spin_unlock_bh(&dev->bss_lock);
			return -E2BIG;
		}
		current_ev = ieee80211_bss(&dev->wiphy, info, bss,
					   current_ev, end_buf);
	}
	spin_unlock_bh(&dev->bss_lock);
	return current_ev - buf;
}


int cfg80211_wext_giwscan(struct net_device *dev,
			  struct iw_request_info *info,
			  struct iw_point *data, char *extra)
{
	struct cfg80211_registered_device *rdev;
	int res;

	if (!netif_running(dev))
		return -ENETDOWN;

	rdev = cfg80211_get_dev_from_ifindex(dev_net(dev), dev->ifindex);

	if (IS_ERR(rdev))
		return PTR_ERR(rdev);

	if (rdev->scan_req || rdev->scan_msg)
		return -EAGAIN;

	res = ieee80211_scan_results(rdev, info, extra, data->length);
	data->length = 0;
	if (res >= 0) {
		data->length = res;
		res = 0;
	}

	return res;
}
EXPORT_SYMBOL_GPL(cfg80211_wext_giwscan);
#endif<|MERGE_RESOLUTION|>--- conflicted
+++ resolved
@@ -161,12 +161,8 @@
 		dev->bss_generation++;
 }
 
-<<<<<<< HEAD
-void ___cfg80211_scan_done(struct cfg80211_registered_device *rdev)
-=======
 void ___cfg80211_scan_done(struct cfg80211_registered_device *rdev,
 			   bool send_message)
->>>>>>> 56041bf9
 {
 	struct cfg80211_scan_request *request;
 	struct wireless_dev *wdev;
@@ -220,14 +216,11 @@
 
 	rdev->scan_req = NULL;
 	kfree(request);
-<<<<<<< HEAD
-=======
 
 	if (!send_message)
 		rdev->scan_msg = msg;
 	else
 		nl80211_send_scan_result(rdev, msg);
->>>>>>> 56041bf9
 }
 
 void __cfg80211_scan_done(struct work_struct *wk)
@@ -238,11 +231,7 @@
 			    scan_done_wk);
 
 	rtnl_lock();
-<<<<<<< HEAD
-	___cfg80211_scan_done(rdev);
-=======
 	___cfg80211_scan_done(rdev, true);
->>>>>>> 56041bf9
 	rtnl_unlock();
 }
 
