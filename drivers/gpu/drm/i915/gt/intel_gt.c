--- conflicted
+++ resolved
@@ -950,22 +950,7 @@
 
 	spin_lock_irq(&uncore->lock); /* serialise invalidate with GT reset */
 
-<<<<<<< HEAD
-	for_each_engine(engine, gt, id) {
-		struct reg_and_bit rb;
-
-		rb = get_reg_and_bit(engine, regs == gen8_regs, regs, num);
-		if (!i915_mmio_reg_offset(rb.reg))
-			continue;
-
-		intel_uncore_write_fw(uncore, rb.reg, rb.bit);
-	}
-
-	spin_unlock_irq(&uncore->lock);
-
-=======
 	awake = 0;
->>>>>>> 0db78532
 	for_each_engine(engine, gt, id) {
 		struct reg_and_bit rb;
 
@@ -1005,12 +990,6 @@
 		const unsigned int timeout_ms = 4;
 
 		rb = get_reg_and_bit(engine, regs == gen8_regs, regs, num);
-<<<<<<< HEAD
-		if (!i915_mmio_reg_offset(rb.reg))
-			continue;
-
-=======
->>>>>>> 0db78532
 		if (__intel_wait_for_register_fw(uncore,
 						 rb.reg, rb.bit, 0,
 						 timeout_us, timeout_ms,
