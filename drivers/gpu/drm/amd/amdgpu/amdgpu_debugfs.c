--- conflicted
+++ resolved
@@ -1618,12 +1618,9 @@
 	if (!debugfs_initialized())
 		return 0;
 
-<<<<<<< HEAD
-=======
 	debugfs_create_x32("amdgpu_smu_debug", 0600, root,
 			   &adev->pm.smu_debug_mask);
 
->>>>>>> 754e0b0e
 	ent = debugfs_create_file("amdgpu_preempt_ib", 0600, root, adev,
 				  &fops_ib_preempt);
 	if (IS_ERR(ent)) {
