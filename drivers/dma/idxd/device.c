// SPDX-License-Identifier: GPL-2.0
/* Copyright(c) 2019 Intel Corporation. All rights rsvd. */
#include <linux/init.h>
#include <linux/kernel.h>
#include <linux/module.h>
#include <linux/pci.h>
#include <linux/io-64-nonatomic-lo-hi.h>
#include <linux/dmaengine.h>
#include <linux/irq.h>
#include <linux/msi.h>
#include <uapi/linux/idxd.h>
#include "../dmaengine.h"
#include "idxd.h"
#include "registers.h"

static void idxd_cmd_exec(struct idxd_device *idxd, int cmd_code, u32 operand,
			  u32 *status);
static void idxd_device_wqs_clear_state(struct idxd_device *idxd);
static void idxd_wq_disable_cleanup(struct idxd_wq *wq);

/* Interrupt control bits */
void idxd_unmask_error_interrupts(struct idxd_device *idxd)
{
	union genctrl_reg genctrl;

	genctrl.bits = ioread32(idxd->reg_base + IDXD_GENCTRL_OFFSET);
	genctrl.softerr_int_en = 1;
	genctrl.halt_int_en = 1;
	iowrite32(genctrl.bits, idxd->reg_base + IDXD_GENCTRL_OFFSET);
}

void idxd_mask_error_interrupts(struct idxd_device *idxd)
{
	union genctrl_reg genctrl;

	genctrl.bits = ioread32(idxd->reg_base + IDXD_GENCTRL_OFFSET);
	genctrl.softerr_int_en = 0;
	genctrl.halt_int_en = 0;
	iowrite32(genctrl.bits, idxd->reg_base + IDXD_GENCTRL_OFFSET);
}

static void free_hw_descs(struct idxd_wq *wq)
{
	int i;

	for (i = 0; i < wq->num_descs; i++)
		kfree(wq->hw_descs[i]);

	kfree(wq->hw_descs);
}

static int alloc_hw_descs(struct idxd_wq *wq, int num)
{
	struct device *dev = &wq->idxd->pdev->dev;
	int i;
	int node = dev_to_node(dev);

	wq->hw_descs = kcalloc_node(num, sizeof(struct dsa_hw_desc *),
				    GFP_KERNEL, node);
	if (!wq->hw_descs)
		return -ENOMEM;

	for (i = 0; i < num; i++) {
		wq->hw_descs[i] = kzalloc_node(sizeof(*wq->hw_descs[i]),
					       GFP_KERNEL, node);
		if (!wq->hw_descs[i]) {
			free_hw_descs(wq);
			return -ENOMEM;
		}
	}

	return 0;
}

static void free_descs(struct idxd_wq *wq)
{
	int i;

	for (i = 0; i < wq->num_descs; i++)
		kfree(wq->descs[i]);

	kfree(wq->descs);
}

static int alloc_descs(struct idxd_wq *wq, int num)
{
	struct device *dev = &wq->idxd->pdev->dev;
	int i;
	int node = dev_to_node(dev);

	wq->descs = kcalloc_node(num, sizeof(struct idxd_desc *),
				 GFP_KERNEL, node);
	if (!wq->descs)
		return -ENOMEM;

	for (i = 0; i < num; i++) {
		wq->descs[i] = kzalloc_node(sizeof(*wq->descs[i]),
					    GFP_KERNEL, node);
		if (!wq->descs[i]) {
			free_descs(wq);
			return -ENOMEM;
		}
	}

	return 0;
}

/* WQ control bits */
int idxd_wq_alloc_resources(struct idxd_wq *wq)
{
	struct idxd_device *idxd = wq->idxd;
	struct device *dev = &idxd->pdev->dev;
	int rc, num_descs, i;

	if (wq->type != IDXD_WQT_KERNEL)
		return 0;

	num_descs = wq_dedicated(wq) ? wq->size : wq->threshold;
	wq->num_descs = num_descs;

	rc = alloc_hw_descs(wq, num_descs);
	if (rc < 0)
		return rc;

	wq->compls_size = num_descs * idxd->data->compl_size;
	wq->compls = dma_alloc_coherent(dev, wq->compls_size, &wq->compls_addr, GFP_KERNEL);
	if (!wq->compls) {
		rc = -ENOMEM;
		goto fail_alloc_compls;
	}

	rc = alloc_descs(wq, num_descs);
	if (rc < 0)
		goto fail_alloc_descs;

	rc = sbitmap_queue_init_node(&wq->sbq, num_descs, -1, false, GFP_KERNEL,
				     dev_to_node(dev));
	if (rc < 0)
		goto fail_sbitmap_init;

	for (i = 0; i < num_descs; i++) {
		struct idxd_desc *desc = wq->descs[i];

		desc->hw = wq->hw_descs[i];
		if (idxd->data->type == IDXD_TYPE_DSA)
			desc->completion = &wq->compls[i];
		else if (idxd->data->type == IDXD_TYPE_IAX)
			desc->iax_completion = &wq->iax_compls[i];
		desc->compl_dma = wq->compls_addr + idxd->data->compl_size * i;
		desc->id = i;
		desc->wq = wq;
		desc->cpu = -1;
	}

	return 0;

 fail_sbitmap_init:
	free_descs(wq);
 fail_alloc_descs:
	dma_free_coherent(dev, wq->compls_size, wq->compls, wq->compls_addr);
 fail_alloc_compls:
	free_hw_descs(wq);
	return rc;
}

void idxd_wq_free_resources(struct idxd_wq *wq)
{
	struct device *dev = &wq->idxd->pdev->dev;

	if (wq->type != IDXD_WQT_KERNEL)
		return;

	free_hw_descs(wq);
	free_descs(wq);
	dma_free_coherent(dev, wq->compls_size, wq->compls, wq->compls_addr);
	sbitmap_queue_free(&wq->sbq);
}

int idxd_wq_enable(struct idxd_wq *wq)
{
	struct idxd_device *idxd = wq->idxd;
	struct device *dev = &idxd->pdev->dev;
	u32 status;

	if (wq->state == IDXD_WQ_ENABLED) {
		dev_dbg(dev, "WQ %d already enabled\n", wq->id);
		return 0;
	}

	idxd_cmd_exec(idxd, IDXD_CMD_ENABLE_WQ, wq->id, &status);

	if (status != IDXD_CMDSTS_SUCCESS &&
	    status != IDXD_CMDSTS_ERR_WQ_ENABLED) {
		dev_dbg(dev, "WQ enable failed: %#x\n", status);
		return -ENXIO;
	}

	wq->state = IDXD_WQ_ENABLED;
	dev_dbg(dev, "WQ %d enabled\n", wq->id);
	return 0;
}

int idxd_wq_disable(struct idxd_wq *wq, bool reset_config)
{
	struct idxd_device *idxd = wq->idxd;
	struct device *dev = &idxd->pdev->dev;
	u32 status, operand;

	dev_dbg(dev, "Disabling WQ %d\n", wq->id);

	if (wq->state != IDXD_WQ_ENABLED) {
		dev_dbg(dev, "WQ %d in wrong state: %d\n", wq->id, wq->state);
		return 0;
	}

	operand = BIT(wq->id % 16) | ((wq->id / 16) << 16);
	idxd_cmd_exec(idxd, IDXD_CMD_DISABLE_WQ, operand, &status);

	if (status != IDXD_CMDSTS_SUCCESS) {
		dev_dbg(dev, "WQ disable failed: %#x\n", status);
		return -ENXIO;
	}

	if (reset_config)
		idxd_wq_disable_cleanup(wq);
	wq->state = IDXD_WQ_DISABLED;
	dev_dbg(dev, "WQ %d disabled\n", wq->id);
	return 0;
}

void idxd_wq_drain(struct idxd_wq *wq)
{
	struct idxd_device *idxd = wq->idxd;
	struct device *dev = &idxd->pdev->dev;
	u32 operand;

	if (wq->state != IDXD_WQ_ENABLED) {
		dev_dbg(dev, "WQ %d in wrong state: %d\n", wq->id, wq->state);
		return;
	}

	dev_dbg(dev, "Draining WQ %d\n", wq->id);
	operand = BIT(wq->id % 16) | ((wq->id / 16) << 16);
	idxd_cmd_exec(idxd, IDXD_CMD_DRAIN_WQ, operand, NULL);
}

void idxd_wq_reset(struct idxd_wq *wq)
{
	struct idxd_device *idxd = wq->idxd;
	struct device *dev = &idxd->pdev->dev;
	u32 operand;

	if (wq->state != IDXD_WQ_ENABLED) {
		dev_dbg(dev, "WQ %d in wrong state: %d\n", wq->id, wq->state);
		return;
	}

	operand = BIT(wq->id % 16) | ((wq->id / 16) << 16);
	idxd_cmd_exec(idxd, IDXD_CMD_RESET_WQ, operand, NULL);
	idxd_wq_disable_cleanup(wq);
	wq->state = IDXD_WQ_DISABLED;
}

int idxd_wq_map_portal(struct idxd_wq *wq)
{
	struct idxd_device *idxd = wq->idxd;
	struct pci_dev *pdev = idxd->pdev;
	struct device *dev = &pdev->dev;
	resource_size_t start;

	start = pci_resource_start(pdev, IDXD_WQ_BAR);
	start += idxd_get_wq_portal_full_offset(wq->id, IDXD_PORTAL_LIMITED);

	wq->portal = devm_ioremap(dev, start, IDXD_PORTAL_SIZE);
	if (!wq->portal)
		return -ENOMEM;

	return 0;
}

void idxd_wq_unmap_portal(struct idxd_wq *wq)
{
	struct device *dev = &wq->idxd->pdev->dev;

	devm_iounmap(dev, wq->portal);
	wq->portal = NULL;
	wq->portal_offset = 0;
}

void idxd_wqs_unmap_portal(struct idxd_device *idxd)
{
	int i;

	for (i = 0; i < idxd->max_wqs; i++) {
		struct idxd_wq *wq = idxd->wqs[i];

		if (wq->portal)
			idxd_wq_unmap_portal(wq);
	}
}

static void __idxd_wq_set_priv_locked(struct idxd_wq *wq, int priv)
{
	struct idxd_device *idxd = wq->idxd;
	union wqcfg wqcfg;
	unsigned int offset;

	offset = WQCFG_OFFSET(idxd, wq->id, WQCFG_PRIVL_IDX);
	spin_lock(&idxd->dev_lock);
	wqcfg.bits[WQCFG_PRIVL_IDX] = ioread32(idxd->reg_base + offset);
	wqcfg.priv = priv;
	wq->wqcfg->bits[WQCFG_PRIVL_IDX] = wqcfg.bits[WQCFG_PRIVL_IDX];
	iowrite32(wqcfg.bits[WQCFG_PRIVL_IDX], idxd->reg_base + offset);
	spin_unlock(&idxd->dev_lock);
}

static void __idxd_wq_set_pasid_locked(struct idxd_wq *wq, int pasid)
{
	struct idxd_device *idxd = wq->idxd;
	union wqcfg wqcfg;
	unsigned int offset;

	offset = WQCFG_OFFSET(idxd, wq->id, WQCFG_PASID_IDX);
	spin_lock(&idxd->dev_lock);
	wqcfg.bits[WQCFG_PASID_IDX] = ioread32(idxd->reg_base + offset);
	wqcfg.pasid_en = 1;
	wqcfg.pasid = pasid;
	wq->wqcfg->bits[WQCFG_PASID_IDX] = wqcfg.bits[WQCFG_PASID_IDX];
	iowrite32(wqcfg.bits[WQCFG_PASID_IDX], idxd->reg_base + offset);
	spin_unlock(&idxd->dev_lock);
}

int idxd_wq_set_pasid(struct idxd_wq *wq, int pasid)
{
	int rc;

	rc = idxd_wq_disable(wq, false);
	if (rc < 0)
		return rc;

	__idxd_wq_set_pasid_locked(wq, pasid);

	rc = idxd_wq_enable(wq);
	if (rc < 0)
		return rc;

	return 0;
}

int idxd_wq_disable_pasid(struct idxd_wq *wq)
{
	struct idxd_device *idxd = wq->idxd;
	int rc;
	union wqcfg wqcfg;
	unsigned int offset;

	rc = idxd_wq_disable(wq, false);
	if (rc < 0)
		return rc;

	offset = WQCFG_OFFSET(idxd, wq->id, WQCFG_PASID_IDX);
	spin_lock(&idxd->dev_lock);
	wqcfg.bits[WQCFG_PASID_IDX] = ioread32(idxd->reg_base + offset);
	wqcfg.pasid_en = 0;
	wqcfg.pasid = 0;
	iowrite32(wqcfg.bits[WQCFG_PASID_IDX], idxd->reg_base + offset);
	spin_unlock(&idxd->dev_lock);

	rc = idxd_wq_enable(wq);
	if (rc < 0)
		return rc;

	return 0;
}

static void idxd_wq_disable_cleanup(struct idxd_wq *wq)
{
	struct idxd_device *idxd = wq->idxd;

	lockdep_assert_held(&wq->wq_lock);
	memset(wq->wqcfg, 0, idxd->wqcfg_size);
	wq->type = IDXD_WQT_NONE;
	wq->threshold = 0;
	wq->priority = 0;
	wq->ats_dis = 0;
	wq->enqcmds_retries = IDXD_ENQCMDS_RETRIES;
	clear_bit(WQ_FLAG_DEDICATED, &wq->flags);
	clear_bit(WQ_FLAG_BLOCK_ON_FAULT, &wq->flags);
	memset(wq->name, 0, WQ_NAME_SIZE);
	wq->max_xfer_bytes = WQ_DEFAULT_MAX_XFER;
	wq->max_batch_size = WQ_DEFAULT_MAX_BATCH;
}

static void idxd_wq_device_reset_cleanup(struct idxd_wq *wq)
{
	lockdep_assert_held(&wq->wq_lock);

	wq->size = 0;
	wq->group = NULL;
}

static void idxd_wq_ref_release(struct percpu_ref *ref)
{
	struct idxd_wq *wq = container_of(ref, struct idxd_wq, wq_active);

	complete(&wq->wq_dead);
}

int idxd_wq_init_percpu_ref(struct idxd_wq *wq)
{
	int rc;

	memset(&wq->wq_active, 0, sizeof(wq->wq_active));
	rc = percpu_ref_init(&wq->wq_active, idxd_wq_ref_release,
			     PERCPU_REF_ALLOW_REINIT, GFP_KERNEL);
	if (rc < 0)
		return rc;
	reinit_completion(&wq->wq_dead);
	reinit_completion(&wq->wq_resurrect);
	return 0;
}

void __idxd_wq_quiesce(struct idxd_wq *wq)
{
	lockdep_assert_held(&wq->wq_lock);
	reinit_completion(&wq->wq_resurrect);
	percpu_ref_kill(&wq->wq_active);
	complete_all(&wq->wq_resurrect);
	wait_for_completion(&wq->wq_dead);
}

void idxd_wq_quiesce(struct idxd_wq *wq)
{
	mutex_lock(&wq->wq_lock);
	__idxd_wq_quiesce(wq);
	mutex_unlock(&wq->wq_lock);
}

/* Device control bits */
static inline bool idxd_is_enabled(struct idxd_device *idxd)
{
	union gensts_reg gensts;

	gensts.bits = ioread32(idxd->reg_base + IDXD_GENSTATS_OFFSET);

	if (gensts.state == IDXD_DEVICE_STATE_ENABLED)
		return true;
	return false;
}

static inline bool idxd_device_is_halted(struct idxd_device *idxd)
{
	union gensts_reg gensts;

	gensts.bits = ioread32(idxd->reg_base + IDXD_GENSTATS_OFFSET);

	return (gensts.state == IDXD_DEVICE_STATE_HALT);
}

/*
 * This is function is only used for reset during probe and will
 * poll for completion. Once the device is setup with interrupts,
 * all commands will be done via interrupt completion.
 */
int idxd_device_init_reset(struct idxd_device *idxd)
{
	struct device *dev = &idxd->pdev->dev;
	union idxd_command_reg cmd;

	if (idxd_device_is_halted(idxd)) {
		dev_warn(&idxd->pdev->dev, "Device is HALTED!\n");
		return -ENXIO;
	}

	memset(&cmd, 0, sizeof(cmd));
	cmd.cmd = IDXD_CMD_RESET_DEVICE;
	dev_dbg(dev, "%s: sending reset for init.\n", __func__);
	spin_lock(&idxd->cmd_lock);
	iowrite32(cmd.bits, idxd->reg_base + IDXD_CMD_OFFSET);

	while (ioread32(idxd->reg_base + IDXD_CMDSTS_OFFSET) &
	       IDXD_CMDSTS_ACTIVE)
		cpu_relax();
	spin_unlock(&idxd->cmd_lock);
	return 0;
}

static void idxd_cmd_exec(struct idxd_device *idxd, int cmd_code, u32 operand,
			  u32 *status)
{
	union idxd_command_reg cmd;
	DECLARE_COMPLETION_ONSTACK(done);
	u32 stat;

	if (idxd_device_is_halted(idxd)) {
		dev_warn(&idxd->pdev->dev, "Device is HALTED!\n");
		if (status)
			*status = IDXD_CMDSTS_HW_ERR;
		return;
	}

	memset(&cmd, 0, sizeof(cmd));
	cmd.cmd = cmd_code;
	cmd.operand = operand;
	cmd.int_req = 1;

	spin_lock(&idxd->cmd_lock);
	wait_event_lock_irq(idxd->cmd_waitq,
			    !test_bit(IDXD_FLAG_CMD_RUNNING, &idxd->flags),
			    idxd->cmd_lock);

	dev_dbg(&idxd->pdev->dev, "%s: sending cmd: %#x op: %#x\n",
		__func__, cmd_code, operand);

	idxd->cmd_status = 0;
	__set_bit(IDXD_FLAG_CMD_RUNNING, &idxd->flags);
	idxd->cmd_done = &done;
	iowrite32(cmd.bits, idxd->reg_base + IDXD_CMD_OFFSET);

	/*
	 * After command submitted, release lock and go to sleep until
	 * the command completes via interrupt.
	 */
	spin_unlock(&idxd->cmd_lock);
	wait_for_completion(&done);
	stat = ioread32(idxd->reg_base + IDXD_CMDSTS_OFFSET);
	spin_lock(&idxd->cmd_lock);
	if (status)
		*status = stat;
	idxd->cmd_status = stat & GENMASK(7, 0);

	__clear_bit(IDXD_FLAG_CMD_RUNNING, &idxd->flags);
	/* Wake up other pending commands */
	wake_up(&idxd->cmd_waitq);
	spin_unlock(&idxd->cmd_lock);
}

int idxd_device_enable(struct idxd_device *idxd)
{
	struct device *dev = &idxd->pdev->dev;
	u32 status;

	if (idxd_is_enabled(idxd)) {
		dev_dbg(dev, "Device already enabled\n");
		return -ENXIO;
	}

	idxd_cmd_exec(idxd, IDXD_CMD_ENABLE_DEVICE, 0, &status);

	/* If the command is successful or if the device was enabled */
	if (status != IDXD_CMDSTS_SUCCESS &&
	    status != IDXD_CMDSTS_ERR_DEV_ENABLED) {
		dev_dbg(dev, "%s: err_code: %#x\n", __func__, status);
		return -ENXIO;
	}

	idxd->state = IDXD_DEV_ENABLED;
	return 0;
}

int idxd_device_disable(struct idxd_device *idxd)
{
	struct device *dev = &idxd->pdev->dev;
	u32 status;

	if (!idxd_is_enabled(idxd)) {
		dev_dbg(dev, "Device is not enabled\n");
		return 0;
	}

	idxd_cmd_exec(idxd, IDXD_CMD_DISABLE_DEVICE, 0, &status);

	/* If the command is successful or if the device was disabled */
	if (status != IDXD_CMDSTS_SUCCESS &&
	    !(status & IDXD_CMDSTS_ERR_DIS_DEV_EN)) {
		dev_dbg(dev, "%s: err_code: %#x\n", __func__, status);
		return -ENXIO;
	}

	idxd_device_clear_state(idxd);
	return 0;
}

void idxd_device_reset(struct idxd_device *idxd)
{
	idxd_cmd_exec(idxd, IDXD_CMD_RESET_DEVICE, 0, NULL);
	idxd_device_clear_state(idxd);
	spin_lock(&idxd->dev_lock);
	idxd_unmask_error_interrupts(idxd);
	spin_unlock(&idxd->dev_lock);
}

void idxd_device_drain_pasid(struct idxd_device *idxd, int pasid)
{
	struct device *dev = &idxd->pdev->dev;
	u32 operand;

	operand = pasid;
	dev_dbg(dev, "cmd: %u operand: %#x\n", IDXD_CMD_DRAIN_PASID, operand);
	idxd_cmd_exec(idxd, IDXD_CMD_DRAIN_PASID, operand, NULL);
	dev_dbg(dev, "pasid %d drained\n", pasid);
}

int idxd_device_request_int_handle(struct idxd_device *idxd, int idx, int *handle,
				   enum idxd_interrupt_type irq_type)
{
	struct device *dev = &idxd->pdev->dev;
	u32 operand, status;

	if (!(idxd->hw.cmd_cap & BIT(IDXD_CMD_REQUEST_INT_HANDLE)))
		return -EOPNOTSUPP;

	dev_dbg(dev, "get int handle, idx %d\n", idx);

	operand = idx & GENMASK(15, 0);
	if (irq_type == IDXD_IRQ_IMS)
		operand |= CMD_INT_HANDLE_IMS;

	dev_dbg(dev, "cmd: %u operand: %#x\n", IDXD_CMD_REQUEST_INT_HANDLE, operand);

	idxd_cmd_exec(idxd, IDXD_CMD_REQUEST_INT_HANDLE, operand, &status);

	if ((status & IDXD_CMDSTS_ERR_MASK) != IDXD_CMDSTS_SUCCESS) {
		dev_dbg(dev, "request int handle failed: %#x\n", status);
		return -ENXIO;
	}

	*handle = (status >> IDXD_CMDSTS_RES_SHIFT) & GENMASK(15, 0);

	dev_dbg(dev, "int handle acquired: %u\n", *handle);
	return 0;
}

int idxd_device_release_int_handle(struct idxd_device *idxd, int handle,
				   enum idxd_interrupt_type irq_type)
{
	struct device *dev = &idxd->pdev->dev;
	u32 operand, status;
	union idxd_command_reg cmd;

	if (!(idxd->hw.cmd_cap & BIT(IDXD_CMD_RELEASE_INT_HANDLE)))
		return -EOPNOTSUPP;

	dev_dbg(dev, "release int handle, handle %d\n", handle);

	memset(&cmd, 0, sizeof(cmd));
	operand = handle & GENMASK(15, 0);

	if (irq_type == IDXD_IRQ_IMS)
		operand |= CMD_INT_HANDLE_IMS;

	cmd.cmd = IDXD_CMD_RELEASE_INT_HANDLE;
	cmd.operand = operand;

	dev_dbg(dev, "cmd: %u operand: %#x\n", IDXD_CMD_RELEASE_INT_HANDLE, operand);

	spin_lock(&idxd->cmd_lock);
	iowrite32(cmd.bits, idxd->reg_base + IDXD_CMD_OFFSET);

	while (ioread32(idxd->reg_base + IDXD_CMDSTS_OFFSET) & IDXD_CMDSTS_ACTIVE)
		cpu_relax();
	status = ioread32(idxd->reg_base + IDXD_CMDSTS_OFFSET);
	spin_unlock(&idxd->cmd_lock);

	if ((status & IDXD_CMDSTS_ERR_MASK) != IDXD_CMDSTS_SUCCESS) {
		dev_dbg(dev, "release int handle failed: %#x\n", status);
		return -ENXIO;
	}

	dev_dbg(dev, "int handle released.\n");
	return 0;
}

/* Device configuration bits */
static void idxd_engines_clear_state(struct idxd_device *idxd)
{
	struct idxd_engine *engine;
	int i;

	lockdep_assert_held(&idxd->dev_lock);
	for (i = 0; i < idxd->max_engines; i++) {
		engine = idxd->engines[i];
		engine->group = NULL;
	}
}

static void idxd_groups_clear_state(struct idxd_device *idxd)
{
	struct idxd_group *group;
	int i;

	lockdep_assert_held(&idxd->dev_lock);
	for (i = 0; i < idxd->max_groups; i++) {
		group = idxd->groups[i];
		memset(&group->grpcfg, 0, sizeof(group->grpcfg));
		group->num_engines = 0;
		group->num_wqs = 0;
		group->use_rdbuf_limit = false;
		group->rdbufs_allowed = 0;
		group->rdbufs_reserved = 0;
		if (idxd->hw.version < DEVICE_VERSION_2 && !tc_override) {
			group->tc_a = 1;
			group->tc_b = 1;
		} else {
			group->tc_a = -1;
			group->tc_b = -1;
		}
	}
}

static void idxd_device_wqs_clear_state(struct idxd_device *idxd)
{
	int i;

	for (i = 0; i < idxd->max_wqs; i++) {
		struct idxd_wq *wq = idxd->wqs[i];

		mutex_lock(&wq->wq_lock);
		if (wq->state == IDXD_WQ_ENABLED) {
			idxd_wq_disable_cleanup(wq);
			wq->state = IDXD_WQ_DISABLED;
		}
		idxd_wq_device_reset_cleanup(wq);
<<<<<<< HEAD
=======
		mutex_unlock(&wq->wq_lock);
>>>>>>> 88084a3d
	}
}

void idxd_device_clear_state(struct idxd_device *idxd)
{
	if (!test_bit(IDXD_FLAG_CONFIGURABLE, &idxd->flags))
		return;

<<<<<<< HEAD
=======
	idxd_device_wqs_clear_state(idxd);
	spin_lock(&idxd->dev_lock);
>>>>>>> 88084a3d
	idxd_groups_clear_state(idxd);
	idxd_engines_clear_state(idxd);
	idxd->state = IDXD_DEV_DISABLED;
	spin_unlock(&idxd->dev_lock);
}

static void idxd_group_config_write(struct idxd_group *group)
{
	struct idxd_device *idxd = group->idxd;
	struct device *dev = &idxd->pdev->dev;
	int i;
	u32 grpcfg_offset;

	dev_dbg(dev, "Writing group %d cfg registers\n", group->id);

	/* setup GRPWQCFG */
	for (i = 0; i < GRPWQCFG_STRIDES; i++) {
		grpcfg_offset = GRPWQCFG_OFFSET(idxd, group->id, i);
		iowrite64(group->grpcfg.wqs[i], idxd->reg_base + grpcfg_offset);
		dev_dbg(dev, "GRPCFG wq[%d:%d: %#x]: %#llx\n",
			group->id, i, grpcfg_offset,
			ioread64(idxd->reg_base + grpcfg_offset));
	}

	/* setup GRPENGCFG */
	grpcfg_offset = GRPENGCFG_OFFSET(idxd, group->id);
	iowrite64(group->grpcfg.engines, idxd->reg_base + grpcfg_offset);
	dev_dbg(dev, "GRPCFG engs[%d: %#x]: %#llx\n", group->id,
		grpcfg_offset, ioread64(idxd->reg_base + grpcfg_offset));

	/* setup GRPFLAGS */
	grpcfg_offset = GRPFLGCFG_OFFSET(idxd, group->id);
	iowrite32(group->grpcfg.flags.bits, idxd->reg_base + grpcfg_offset);
	dev_dbg(dev, "GRPFLAGS flags[%d: %#x]: %#x\n",
		group->id, grpcfg_offset,
		ioread32(idxd->reg_base + grpcfg_offset));
}

static int idxd_groups_config_write(struct idxd_device *idxd)

{
	union gencfg_reg reg;
	int i;
	struct device *dev = &idxd->pdev->dev;

	/* Setup bandwidth rdbuf limit */
	if (idxd->hw.gen_cap.config_en && idxd->rdbuf_limit) {
		reg.bits = ioread32(idxd->reg_base + IDXD_GENCFG_OFFSET);
		reg.rdbuf_limit = idxd->rdbuf_limit;
		iowrite32(reg.bits, idxd->reg_base + IDXD_GENCFG_OFFSET);
	}

	dev_dbg(dev, "GENCFG(%#x): %#x\n", IDXD_GENCFG_OFFSET,
		ioread32(idxd->reg_base + IDXD_GENCFG_OFFSET));

	for (i = 0; i < idxd->max_groups; i++) {
		struct idxd_group *group = idxd->groups[i];

		idxd_group_config_write(group);
	}

	return 0;
}

static bool idxd_device_pasid_priv_enabled(struct idxd_device *idxd)
{
	struct pci_dev *pdev = idxd->pdev;

	if (pdev->pasid_enabled && (pdev->pasid_features & PCI_PASID_CAP_PRIV))
		return true;
	return false;
}

static int idxd_wq_config_write(struct idxd_wq *wq)
{
	struct idxd_device *idxd = wq->idxd;
	struct device *dev = &idxd->pdev->dev;
	u32 wq_offset;
	int i;

	if (!wq->group)
		return 0;

	/*
	 * Instead of memset the entire shadow copy of WQCFG, copy from the hardware after
	 * wq reset. This will copy back the sticky values that are present on some devices.
	 */
	for (i = 0; i < WQCFG_STRIDES(idxd); i++) {
		wq_offset = WQCFG_OFFSET(idxd, wq->id, i);
		wq->wqcfg->bits[i] |= ioread32(idxd->reg_base + wq_offset);
	}

	if (wq->size == 0 && wq->type != IDXD_WQT_NONE)
		wq->size = WQ_DEFAULT_QUEUE_DEPTH;

	/* byte 0-3 */
	wq->wqcfg->wq_size = wq->size;

	/* bytes 4-7 */
	wq->wqcfg->wq_thresh = wq->threshold;

	/* byte 8-11 */
	if (wq_dedicated(wq))
		wq->wqcfg->mode = 1;

	/*
	 * The WQ priv bit is set depending on the WQ type. priv = 1 if the
	 * WQ type is kernel to indicate privileged access. This setting only
	 * matters for dedicated WQ. According to the DSA spec:
	 * If the WQ is in dedicated mode, WQ PASID Enable is 1, and the
	 * Privileged Mode Enable field of the PCI Express PASID capability
	 * is 0, this field must be 0.
	 *
	 * In the case of a dedicated kernel WQ that is not able to support
	 * the PASID cap, then the configuration will be rejected.
	 */
	if (wq_dedicated(wq) && wq->wqcfg->pasid_en &&
	    !idxd_device_pasid_priv_enabled(idxd) &&
	    wq->type == IDXD_WQT_KERNEL) {
		idxd->cmd_status = IDXD_SCMD_WQ_NO_PRIV;
		return -EOPNOTSUPP;
	}

	wq->wqcfg->priority = wq->priority;

	if (idxd->hw.gen_cap.block_on_fault &&
	    test_bit(WQ_FLAG_BLOCK_ON_FAULT, &wq->flags))
		wq->wqcfg->bof = 1;

	if (idxd->hw.wq_cap.wq_ats_support)
		wq->wqcfg->wq_ats_disable = wq->ats_dis;

	/* bytes 12-15 */
	wq->wqcfg->max_xfer_shift = ilog2(wq->max_xfer_bytes);
	wq->wqcfg->max_batch_shift = ilog2(wq->max_batch_size);

	dev_dbg(dev, "WQ %d CFGs\n", wq->id);
	for (i = 0; i < WQCFG_STRIDES(idxd); i++) {
		wq_offset = WQCFG_OFFSET(idxd, wq->id, i);
		iowrite32(wq->wqcfg->bits[i], idxd->reg_base + wq_offset);
		dev_dbg(dev, "WQ[%d][%d][%#x]: %#x\n",
			wq->id, i, wq_offset,
			ioread32(idxd->reg_base + wq_offset));
	}

	return 0;
}

static int idxd_wqs_config_write(struct idxd_device *idxd)
{
	int i, rc;

	for (i = 0; i < idxd->max_wqs; i++) {
		struct idxd_wq *wq = idxd->wqs[i];

		rc = idxd_wq_config_write(wq);
		if (rc < 0)
			return rc;
	}

	return 0;
}

static void idxd_group_flags_setup(struct idxd_device *idxd)
{
	int i;

	/* TC-A 0 and TC-B 1 should be defaults */
	for (i = 0; i < idxd->max_groups; i++) {
		struct idxd_group *group = idxd->groups[i];

		if (group->tc_a == -1)
			group->tc_a = group->grpcfg.flags.tc_a = 0;
		else
			group->grpcfg.flags.tc_a = group->tc_a;
		if (group->tc_b == -1)
			group->tc_b = group->grpcfg.flags.tc_b = 1;
		else
			group->grpcfg.flags.tc_b = group->tc_b;
		group->grpcfg.flags.use_rdbuf_limit = group->use_rdbuf_limit;
		group->grpcfg.flags.rdbufs_reserved = group->rdbufs_reserved;
		if (group->rdbufs_allowed)
			group->grpcfg.flags.rdbufs_allowed = group->rdbufs_allowed;
		else
			group->grpcfg.flags.rdbufs_allowed = idxd->max_rdbufs;
	}
}

static int idxd_engines_setup(struct idxd_device *idxd)
{
	int i, engines = 0;
	struct idxd_engine *eng;
	struct idxd_group *group;

	for (i = 0; i < idxd->max_groups; i++) {
		group = idxd->groups[i];
		group->grpcfg.engines = 0;
	}

	for (i = 0; i < idxd->max_engines; i++) {
		eng = idxd->engines[i];
		group = eng->group;

		if (!group)
			continue;

		group->grpcfg.engines |= BIT(eng->id);
		engines++;
	}

	if (!engines)
		return -EINVAL;

	return 0;
}

static int idxd_wqs_setup(struct idxd_device *idxd)
{
	struct idxd_wq *wq;
	struct idxd_group *group;
	int i, j, configured = 0;
	struct device *dev = &idxd->pdev->dev;

	for (i = 0; i < idxd->max_groups; i++) {
		group = idxd->groups[i];
		for (j = 0; j < 4; j++)
			group->grpcfg.wqs[j] = 0;
	}

	for (i = 0; i < idxd->max_wqs; i++) {
		wq = idxd->wqs[i];
		group = wq->group;

		if (!wq->group)
			continue;

		if (wq_shared(wq) && !wq_shared_supported(wq)) {
			idxd->cmd_status = IDXD_SCMD_WQ_NO_SWQ_SUPPORT;
			dev_warn(dev, "No shared wq support but configured.\n");
			return -EINVAL;
		}

		group->grpcfg.wqs[wq->id / 64] |= BIT(wq->id % 64);
		configured++;
	}

	if (configured == 0) {
		idxd->cmd_status = IDXD_SCMD_WQ_NONE_CONFIGURED;
		return -EINVAL;
	}

	return 0;
}

int idxd_device_config(struct idxd_device *idxd)
{
	int rc;

	lockdep_assert_held(&idxd->dev_lock);
	rc = idxd_wqs_setup(idxd);
	if (rc < 0)
		return rc;

	rc = idxd_engines_setup(idxd);
	if (rc < 0)
		return rc;

	idxd_group_flags_setup(idxd);

	rc = idxd_wqs_config_write(idxd);
	if (rc < 0)
		return rc;

	rc = idxd_groups_config_write(idxd);
	if (rc < 0)
		return rc;

	return 0;
}

static int idxd_wq_load_config(struct idxd_wq *wq)
{
	struct idxd_device *idxd = wq->idxd;
	struct device *dev = &idxd->pdev->dev;
	int wqcfg_offset;
	int i;

	wqcfg_offset = WQCFG_OFFSET(idxd, wq->id, 0);
	memcpy_fromio(wq->wqcfg, idxd->reg_base + wqcfg_offset, idxd->wqcfg_size);

	wq->size = wq->wqcfg->wq_size;
	wq->threshold = wq->wqcfg->wq_thresh;

	/* The driver does not support shared WQ mode in read-only config yet */
	if (wq->wqcfg->mode == 0 || wq->wqcfg->pasid_en)
		return -EOPNOTSUPP;

	set_bit(WQ_FLAG_DEDICATED, &wq->flags);

	wq->priority = wq->wqcfg->priority;

	wq->max_xfer_bytes = 1ULL << wq->wqcfg->max_xfer_shift;
	wq->max_batch_size = 1ULL << wq->wqcfg->max_batch_shift;

	for (i = 0; i < WQCFG_STRIDES(idxd); i++) {
		wqcfg_offset = WQCFG_OFFSET(idxd, wq->id, i);
		dev_dbg(dev, "WQ[%d][%d][%#x]: %#x\n", wq->id, i, wqcfg_offset, wq->wqcfg->bits[i]);
	}

	return 0;
}

static void idxd_group_load_config(struct idxd_group *group)
{
	struct idxd_device *idxd = group->idxd;
	struct device *dev = &idxd->pdev->dev;
	int i, j, grpcfg_offset;

	/*
	 * Load WQS bit fields
	 * Iterate through all 256 bits 64 bits at a time
	 */
	for (i = 0; i < GRPWQCFG_STRIDES; i++) {
		struct idxd_wq *wq;

		grpcfg_offset = GRPWQCFG_OFFSET(idxd, group->id, i);
		group->grpcfg.wqs[i] = ioread64(idxd->reg_base + grpcfg_offset);
		dev_dbg(dev, "GRPCFG wq[%d:%d: %#x]: %#llx\n",
			group->id, i, grpcfg_offset, group->grpcfg.wqs[i]);

		if (i * 64 >= idxd->max_wqs)
			break;

		/* Iterate through all 64 bits and check for wq set */
		for (j = 0; j < 64; j++) {
			int id = i * 64 + j;

			/* No need to check beyond max wqs */
			if (id >= idxd->max_wqs)
				break;

			/* Set group assignment for wq if wq bit is set */
			if (group->grpcfg.wqs[i] & BIT(j)) {
				wq = idxd->wqs[id];
				wq->group = group;
			}
		}
	}

	grpcfg_offset = GRPENGCFG_OFFSET(idxd, group->id);
	group->grpcfg.engines = ioread64(idxd->reg_base + grpcfg_offset);
	dev_dbg(dev, "GRPCFG engs[%d: %#x]: %#llx\n", group->id,
		grpcfg_offset, group->grpcfg.engines);

	/* Iterate through all 64 bits to check engines set */
	for (i = 0; i < 64; i++) {
		if (i >= idxd->max_engines)
			break;

		if (group->grpcfg.engines & BIT(i)) {
			struct idxd_engine *engine = idxd->engines[i];

			engine->group = group;
		}
	}

	grpcfg_offset = GRPFLGCFG_OFFSET(idxd, group->id);
	group->grpcfg.flags.bits = ioread32(idxd->reg_base + grpcfg_offset);
	dev_dbg(dev, "GRPFLAGS flags[%d: %#x]: %#x\n",
		group->id, grpcfg_offset, group->grpcfg.flags.bits);
}

int idxd_device_load_config(struct idxd_device *idxd)
{
	union gencfg_reg reg;
	int i, rc;

	reg.bits = ioread32(idxd->reg_base + IDXD_GENCFG_OFFSET);
	idxd->rdbuf_limit = reg.rdbuf_limit;

	for (i = 0; i < idxd->max_groups; i++) {
		struct idxd_group *group = idxd->groups[i];

		idxd_group_load_config(group);
	}

	for (i = 0; i < idxd->max_wqs; i++) {
		struct idxd_wq *wq = idxd->wqs[i];

		rc = idxd_wq_load_config(wq);
		if (rc < 0)
			return rc;
	}

	return 0;
}

static void idxd_flush_pending_descs(struct idxd_irq_entry *ie)
{
	struct idxd_desc *desc, *itr;
	struct llist_node *head;
	LIST_HEAD(flist);
	enum idxd_complete_type ctype;

	spin_lock(&ie->list_lock);
	head = llist_del_all(&ie->pending_llist);
	if (head) {
		llist_for_each_entry_safe(desc, itr, head, llnode)
			list_add_tail(&desc->list, &ie->work_list);
	}

	list_for_each_entry_safe(desc, itr, &ie->work_list, list)
		list_move_tail(&desc->list, &flist);
	spin_unlock(&ie->list_lock);

	list_for_each_entry_safe(desc, itr, &flist, list) {
		list_del(&desc->list);
		ctype = desc->completion->status ? IDXD_COMPLETE_NORMAL : IDXD_COMPLETE_ABORT;
		idxd_dma_complete_txd(desc, ctype, true);
	}
}

static void idxd_device_set_perm_entry(struct idxd_device *idxd,
				       struct idxd_irq_entry *ie)
{
	union msix_perm mperm;

	if (ie->pasid == INVALID_IOASID)
		return;

	mperm.bits = 0;
	mperm.pasid = ie->pasid;
	mperm.pasid_en = 1;
	iowrite32(mperm.bits, idxd->reg_base + idxd->msix_perm_offset + ie->id * 8);
}

static void idxd_device_clear_perm_entry(struct idxd_device *idxd,
					 struct idxd_irq_entry *ie)
{
	iowrite32(0, idxd->reg_base + idxd->msix_perm_offset + ie->id * 8);
}

void idxd_wq_free_irq(struct idxd_wq *wq)
{
	struct idxd_device *idxd = wq->idxd;
	struct idxd_irq_entry *ie = &wq->ie;

	if (wq->type != IDXD_WQT_KERNEL)
		return;

	free_irq(ie->vector, ie);
	idxd_flush_pending_descs(ie);
	if (idxd->request_int_handles)
		idxd_device_release_int_handle(idxd, ie->int_handle, IDXD_IRQ_MSIX);
	idxd_device_clear_perm_entry(idxd, ie);
	ie->vector = -1;
	ie->int_handle = INVALID_INT_HANDLE;
	ie->pasid = INVALID_IOASID;
}

int idxd_wq_request_irq(struct idxd_wq *wq)
{
	struct idxd_device *idxd = wq->idxd;
	struct pci_dev *pdev = idxd->pdev;
	struct device *dev = &pdev->dev;
	struct idxd_irq_entry *ie;
	int rc;

	if (wq->type != IDXD_WQT_KERNEL)
		return 0;

	ie = &wq->ie;
	ie->vector = pci_irq_vector(pdev, ie->id);
	ie->pasid = device_pasid_enabled(idxd) ? idxd->pasid : INVALID_IOASID;
	idxd_device_set_perm_entry(idxd, ie);

	rc = request_threaded_irq(ie->vector, NULL, idxd_wq_thread, 0, "idxd-portal", ie);
	if (rc < 0) {
		dev_err(dev, "Failed to request irq %d.\n", ie->vector);
		goto err_irq;
	}

	if (idxd->request_int_handles) {
		rc = idxd_device_request_int_handle(idxd, ie->id, &ie->int_handle,
						    IDXD_IRQ_MSIX);
		if (rc < 0)
			goto err_int_handle;
	} else {
		ie->int_handle = ie->id;
	}

	return 0;

err_int_handle:
	ie->int_handle = INVALID_INT_HANDLE;
	free_irq(ie->vector, ie);
err_irq:
	idxd_device_clear_perm_entry(idxd, ie);
	ie->pasid = INVALID_IOASID;
	return rc;
}

int drv_enable_wq(struct idxd_wq *wq)
{
	struct idxd_device *idxd = wq->idxd;
	struct device *dev = &idxd->pdev->dev;
	int rc = -ENXIO;

	lockdep_assert_held(&wq->wq_lock);

	if (idxd->state != IDXD_DEV_ENABLED) {
		idxd->cmd_status = IDXD_SCMD_DEV_NOT_ENABLED;
		goto err;
	}

	if (wq->state != IDXD_WQ_DISABLED) {
		dev_dbg(dev, "wq %d already enabled.\n", wq->id);
		idxd->cmd_status = IDXD_SCMD_WQ_ENABLED;
		rc = -EBUSY;
		goto err;
	}

	if (!wq->group) {
		dev_dbg(dev, "wq %d not attached to group.\n", wq->id);
		idxd->cmd_status = IDXD_SCMD_WQ_NO_GRP;
		goto err;
	}

	if (strlen(wq->name) == 0) {
		idxd->cmd_status = IDXD_SCMD_WQ_NO_NAME;
		dev_dbg(dev, "wq %d name not set.\n", wq->id);
		goto err;
	}

	/* Shared WQ checks */
	if (wq_shared(wq)) {
		if (!wq_shared_supported(wq)) {
			idxd->cmd_status = IDXD_SCMD_WQ_NO_SVM;
			dev_dbg(dev, "PASID not enabled and shared wq.\n");
			goto err;
		}
		/*
		 * Shared wq with the threshold set to 0 means the user
		 * did not set the threshold or transitioned from a
		 * dedicated wq but did not set threshold. A value
		 * of 0 would effectively disable the shared wq. The
		 * driver does not allow a value of 0 to be set for
		 * threshold via sysfs.
		 */
		if (wq->threshold == 0) {
			idxd->cmd_status = IDXD_SCMD_WQ_NO_THRESH;
			dev_dbg(dev, "Shared wq and threshold 0.\n");
			goto err;
		}
	}

	/*
	 * In the event that the WQ is configurable for pasid and priv bits.
	 * For kernel wq, the driver should setup the pasid, pasid_en, and priv bit.
	 * However, for non-kernel wq, the driver should only set the pasid_en bit for
	 * shared wq. A dedicated wq that is not 'kernel' type will configure pasid and
	 * pasid_en later on so there is no need to setup.
	 */
	if (test_bit(IDXD_FLAG_CONFIGURABLE, &idxd->flags)) {
		int priv = 0;

		if (wq_pasid_enabled(wq)) {
			if (is_idxd_wq_kernel(wq) || wq_shared(wq)) {
				u32 pasid = wq_dedicated(wq) ? idxd->pasid : 0;

				__idxd_wq_set_pasid_locked(wq, pasid);
			}
		}

		if (is_idxd_wq_kernel(wq))
			priv = 1;
		__idxd_wq_set_priv_locked(wq, priv);
	}

	rc = 0;
	spin_lock(&idxd->dev_lock);
	if (test_bit(IDXD_FLAG_CONFIGURABLE, &idxd->flags))
		rc = idxd_device_config(idxd);
	spin_unlock(&idxd->dev_lock);
	if (rc < 0) {
		dev_dbg(dev, "Writing wq %d config failed: %d\n", wq->id, rc);
		goto err;
	}

	rc = idxd_wq_enable(wq);
	if (rc < 0) {
		dev_dbg(dev, "wq %d enabling failed: %d\n", wq->id, rc);
		goto err;
	}

	rc = idxd_wq_map_portal(wq);
	if (rc < 0) {
		idxd->cmd_status = IDXD_SCMD_WQ_PORTAL_ERR;
		dev_dbg(dev, "wq %d portal mapping failed: %d\n", wq->id, rc);
		goto err_map_portal;
	}

	wq->client_count = 0;

	rc = idxd_wq_request_irq(wq);
	if (rc < 0) {
		idxd->cmd_status = IDXD_SCMD_WQ_IRQ_ERR;
		dev_dbg(dev, "WQ %d irq setup failed: %d\n", wq->id, rc);
		goto err_irq;
	}

	rc = idxd_wq_alloc_resources(wq);
	if (rc < 0) {
		idxd->cmd_status = IDXD_SCMD_WQ_RES_ALLOC_ERR;
		dev_dbg(dev, "WQ resource alloc failed\n");
		goto err_res_alloc;
	}

	rc = idxd_wq_init_percpu_ref(wq);
	if (rc < 0) {
		idxd->cmd_status = IDXD_SCMD_PERCPU_ERR;
		dev_dbg(dev, "percpu_ref setup failed\n");
		goto err_ref;
	}

	return 0;

err_ref:
	idxd_wq_free_resources(wq);
err_res_alloc:
	idxd_wq_free_irq(wq);
err_irq:
	idxd_wq_unmap_portal(wq);
err_map_portal:
	rc = idxd_wq_disable(wq, false);
	if (rc < 0)
		dev_dbg(dev, "wq %s disable failed\n", dev_name(wq_confdev(wq)));
err:
	return rc;
}

void drv_disable_wq(struct idxd_wq *wq)
{
	struct idxd_device *idxd = wq->idxd;
	struct device *dev = &idxd->pdev->dev;

	lockdep_assert_held(&wq->wq_lock);

	if (idxd_wq_refcount(wq))
		dev_warn(dev, "Clients has claim on wq %d: %d\n",
			 wq->id, idxd_wq_refcount(wq));

	idxd_wq_free_resources(wq);
	idxd_wq_unmap_portal(wq);
	idxd_wq_drain(wq);
	idxd_wq_free_irq(wq);
	idxd_wq_reset(wq);
	percpu_ref_exit(&wq->wq_active);
	wq->type = IDXD_WQT_NONE;
	wq->client_count = 0;
}

int idxd_device_drv_probe(struct idxd_dev *idxd_dev)
{
	struct idxd_device *idxd = idxd_dev_to_idxd(idxd_dev);
	int rc = 0;

	/*
	 * Device should be in disabled state for the idxd_drv to load. If it's in
	 * enabled state, then the device was altered outside of driver's control.
	 * If the state is in halted state, then we don't want to proceed.
	 */
	if (idxd->state != IDXD_DEV_DISABLED) {
		idxd->cmd_status = IDXD_SCMD_DEV_ENABLED;
		return -ENXIO;
	}

	/* Device configuration */
	spin_lock(&idxd->dev_lock);
	if (test_bit(IDXD_FLAG_CONFIGURABLE, &idxd->flags))
		rc = idxd_device_config(idxd);
	spin_unlock(&idxd->dev_lock);
	if (rc < 0)
		return -ENXIO;

	/* Start device */
	rc = idxd_device_enable(idxd);
	if (rc < 0)
		return rc;

	/* Setup DMA device without channels */
	rc = idxd_register_dma_device(idxd);
	if (rc < 0) {
		idxd_device_disable(idxd);
		idxd->cmd_status = IDXD_SCMD_DEV_DMA_ERR;
		return rc;
	}

	idxd->cmd_status = 0;
	return 0;
}

void idxd_device_drv_remove(struct idxd_dev *idxd_dev)
{
	struct device *dev = &idxd_dev->conf_dev;
	struct idxd_device *idxd = idxd_dev_to_idxd(idxd_dev);
	int i;

	for (i = 0; i < idxd->max_wqs; i++) {
		struct idxd_wq *wq = idxd->wqs[i];
		struct device *wq_dev = wq_confdev(wq);

		if (wq->state == IDXD_WQ_DISABLED)
			continue;
		dev_warn(dev, "Active wq %d on disable %s.\n", i, dev_name(wq_dev));
		device_release_driver(wq_dev);
	}

	idxd_unregister_dma_device(idxd);
	idxd_device_disable(idxd);
	if (test_bit(IDXD_FLAG_CONFIGURABLE, &idxd->flags))
		idxd_device_reset(idxd);
}

static enum idxd_dev_type dev_types[] = {
	IDXD_DEV_DSA,
	IDXD_DEV_IAX,
	IDXD_DEV_NONE,
};

struct idxd_device_driver idxd_drv = {
	.type = dev_types,
	.probe = idxd_device_drv_probe,
	.remove = idxd_device_drv_remove,
	.name = "idxd",
};
EXPORT_SYMBOL_GPL(idxd_drv);<|MERGE_RESOLUTION|>--- conflicted
+++ resolved
@@ -721,10 +721,7 @@
 			wq->state = IDXD_WQ_DISABLED;
 		}
 		idxd_wq_device_reset_cleanup(wq);
-<<<<<<< HEAD
-=======
 		mutex_unlock(&wq->wq_lock);
->>>>>>> 88084a3d
 	}
 }
 
@@ -733,11 +730,8 @@
 	if (!test_bit(IDXD_FLAG_CONFIGURABLE, &idxd->flags))
 		return;
 
-<<<<<<< HEAD
-=======
 	idxd_device_wqs_clear_state(idxd);
 	spin_lock(&idxd->dev_lock);
->>>>>>> 88084a3d
 	idxd_groups_clear_state(idxd);
 	idxd_engines_clear_state(idxd);
 	idxd->state = IDXD_DEV_DISABLED;
