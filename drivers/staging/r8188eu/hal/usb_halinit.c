// SPDX-License-Identifier: GPL-2.0
/* Copyright(c) 2007 - 2011 Realtek Corporation. */

#define _HCI_HAL_INIT_C_

#include "../include/osdep_service.h"
#include "../include/drv_types.h"
#include "../include/rtw_efuse.h"

#include "../include/rtl8188e_hal.h"
#include "../include/rtw_iol.h"
#include "../include/usb_ops.h"
#include "../include/usb_osintf.h"
#include "../include/Hal8188EPwrSeq.h"

#define		HAL_MAC_ENABLE	1
#define		HAL_BB_ENABLE		1
#define		HAL_RF_ENABLE		1

static void _ConfigNormalChipOutEP_8188E(struct adapter *adapt, u8 NumOutPipe)
{
	struct hal_data_8188e *haldata = &adapt->haldata;

	switch (NumOutPipe) {
	case	3:
		haldata->OutEpQueueSel = TX_SELE_HQ | TX_SELE_LQ | TX_SELE_NQ;
		haldata->OutEpNumber = 3;
		break;
	case	2:
		haldata->OutEpQueueSel = TX_SELE_HQ | TX_SELE_NQ;
		haldata->OutEpNumber = 2;
		break;
	case	1:
		haldata->OutEpQueueSel = TX_SELE_HQ;
		haldata->OutEpNumber = 1;
		break;
	default:
		break;
	}
	DBG_88E("%s OutEpQueueSel(0x%02x), OutEpNumber(%d)\n", __func__, haldata->OutEpQueueSel, haldata->OutEpNumber);
}

static bool HalUsbSetQueuePipeMapping8188EUsb(struct adapter *adapt, u8 NumOutPipe)
{

	_ConfigNormalChipOutEP_8188E(adapt, NumOutPipe);
	return Hal_MappingOutPipe(adapt, NumOutPipe);
}

void rtl8188eu_interface_configure(struct adapter *adapt)
{
	struct hal_data_8188e *haldata = &adapt->haldata;
	struct dvobj_priv	*pdvobjpriv = adapter_to_dvobj(adapt);

	if (pdvobjpriv->ishighspeed)
		haldata->UsbBulkOutSize = USB_HIGH_SPEED_BULK_SIZE;/* 512 bytes */
	else
		haldata->UsbBulkOutSize = USB_FULL_SPEED_BULK_SIZE;/* 64 bytes */

	haldata->UsbTxAggMode		= 1;
	haldata->UsbTxAggDescNum	= 0x6;	/*  only 4 bits */

	haldata->UsbRxAggMode		= USB_RX_AGG_DMA;/*  USB_RX_AGG_DMA; */
	haldata->UsbRxAggBlockCount	= 8; /* unit : 512b */
	haldata->UsbRxAggBlockTimeout	= 0x6;
	haldata->UsbRxAggPageCount	= 48; /* uint :128 b 0x0A;	10 = MAX_RX_DMA_BUFFER_SIZE/2/haldata->UsbBulkOutSize */
	haldata->UsbRxAggPageTimeout	= 0x4; /* 6, absolute time = 34ms/(2^6) */

	HalUsbSetQueuePipeMapping8188EUsb(adapt, pdvobjpriv->RtNumOutPipes);
}

u32 rtl8188eu_InitPowerOn(struct adapter *adapt)
{
	u16 value16;
	/*  HW Power on sequence */
	struct hal_data_8188e *haldata = &adapt->haldata;
	if (haldata->bMacPwrCtrlOn)
		return _SUCCESS;

	if (!HalPwrSeqCmdParsing(adapt, Rtl8188E_NIC_PWR_ON_FLOW)) {
		DBG_88E(KERN_ERR "%s: run power on flow fail\n", __func__);
		return _FAIL;
	}

	/*  Enable MAC DMA/WMAC/SCHEDULE/SEC block */
	/*  Set CR bit10 to enable 32k calibration. Suggested by SD1 Gimmy. Added by tynli. 2011.08.31. */
	rtw_write16(adapt, REG_CR, 0x00);  /* suggseted by zhouzhou, by page, 20111230 */

		/*  Enable MAC DMA/WMAC/SCHEDULE/SEC block */
	value16 = rtw_read16(adapt, REG_CR);
	value16 |= (HCI_TXDMA_EN | HCI_RXDMA_EN | TXDMA_EN | RXDMA_EN
				| PROTOCOL_EN | SCHEDULE_EN | ENSEC | CALTMR_EN);
	/*  for SDIO - Set CR bit10 to enable 32k calibration. Suggested by SD1 Gimmy. Added by tynli. 2011.08.31. */

	rtw_write16(adapt, REG_CR, value16);
	haldata->bMacPwrCtrlOn = true;

	return _SUCCESS;
}

/*  Shall USB interface init this? */
static void _InitInterrupt(struct adapter *Adapter)
{
	u32 imr, imr_ex;
	u8  usb_opt;

	/* HISR write one to clear */
	rtw_write32(Adapter, REG_HISR_88E, 0xFFFFFFFF);
	/*  HIMR - */
	imr = IMR_PSTIMEOUT_88E | IMR_TBDER_88E | IMR_CPWM_88E | IMR_CPWM2_88E;
	rtw_write32(Adapter, REG_HIMR_88E, imr);

	imr_ex = IMR_TXERR_88E | IMR_RXERR_88E | IMR_TXFOVW_88E | IMR_RXFOVW_88E;
	rtw_write32(Adapter, REG_HIMRE_88E, imr_ex);

	/*  REG_USB_SPECIAL_OPTION - BIT(4) */
	/*  0; Use interrupt endpoint to upload interrupt pkt */
	/*  1; Use bulk endpoint to upload interrupt pkt, */
	usb_opt = rtw_read8(Adapter, REG_USB_SPECIAL_OPTION);

	if (!adapter_to_dvobj(Adapter)->ishighspeed)
		usb_opt = usb_opt & (~INT_BULK_SEL);
	else
		usb_opt = usb_opt | (INT_BULK_SEL);

	rtw_write8(Adapter, REG_USB_SPECIAL_OPTION, usb_opt);
}

static void _InitQueueReservedPage(struct adapter *Adapter)
{
	struct hal_data_8188e *haldata = &Adapter->haldata;
	struct registry_priv	*pregistrypriv = &Adapter->registrypriv;
	u32 numHQ	= 0;
	u32 numLQ	= 0;
	u32 numNQ	= 0;
	u32 numPubQ;
	u32 value32;
	u8 value8;
	bool bWiFiConfig = pregistrypriv->wifi_spec;

	if (bWiFiConfig) {
		if (haldata->OutEpQueueSel & TX_SELE_HQ)
			numHQ =  0x29;

		if (haldata->OutEpQueueSel & TX_SELE_LQ)
			numLQ = 0x1C;

		/*  NOTE: This step shall be proceed before writting REG_RQPN. */
		if (haldata->OutEpQueueSel & TX_SELE_NQ)
			numNQ = 0x1C;
		value8 = (u8)_NPQ(numNQ);
		rtw_write8(Adapter, REG_RQPN_NPQ, value8);

		numPubQ = 0xA8 - numHQ - numLQ - numNQ;

		/*  TX DMA */
		value32 = _HPQ(numHQ) | _LPQ(numLQ) | _PUBQ(numPubQ) | LD_RQPN;
		rtw_write32(Adapter, REG_RQPN, value32);
	} else {
		rtw_write16(Adapter, REG_RQPN_NPQ, 0x0000);/* Just follow MP Team,??? Georgia 03/28 */
		rtw_write16(Adapter, REG_RQPN_NPQ, 0x0d);
		rtw_write32(Adapter, REG_RQPN, 0x808E000d);/* reserve 7 page for LPS */
	}
}

static void _InitTxBufferBoundary(struct adapter *Adapter, u8 txpktbuf_bndy)
{
	rtw_write8(Adapter, REG_TXPKTBUF_BCNQ_BDNY, txpktbuf_bndy);
	rtw_write8(Adapter, REG_TXPKTBUF_MGQ_BDNY, txpktbuf_bndy);
	rtw_write8(Adapter, REG_TXPKTBUF_WMAC_LBK_BF_HD, txpktbuf_bndy);
	rtw_write8(Adapter, REG_TRXFF_BNDY, txpktbuf_bndy);
	rtw_write8(Adapter, REG_TDECTRL + 1, txpktbuf_bndy);
}

static void _InitPageBoundary(struct adapter *Adapter)
{
	/*  RX Page Boundary */
	/*  */
	u16 rxff_bndy = MAX_RX_DMA_BUFFER_SIZE_88E - 1;

	rtw_write16(Adapter, (REG_TRXFF_BNDY + 2), rxff_bndy);
}

static void _InitNormalChipRegPriority(struct adapter *Adapter, u16 beQ,
				       u16 bkQ, u16 viQ, u16 voQ, u16 mgtQ,
				       u16 hiQ)
{
	u16 value16	= (rtw_read16(Adapter, REG_TRXDMA_CTRL) & 0x7);

	value16 |= _TXDMA_BEQ_MAP(beQ)	| _TXDMA_BKQ_MAP(bkQ) |
		   _TXDMA_VIQ_MAP(viQ)	| _TXDMA_VOQ_MAP(voQ) |
		   _TXDMA_MGQ_MAP(mgtQ) | _TXDMA_HIQ_MAP(hiQ);

	rtw_write16(Adapter, REG_TRXDMA_CTRL, value16);
}

static void _InitNormalChipOneOutEpPriority(struct adapter *Adapter)
{
	struct hal_data_8188e *haldata = &Adapter->haldata;

	u16 value = 0;
	switch (haldata->OutEpQueueSel) {
	case TX_SELE_HQ:
		value = QUEUE_HIGH;
		break;
	case TX_SELE_LQ:
		value = QUEUE_LOW;
		break;
	case TX_SELE_NQ:
		value = QUEUE_NORMAL;
		break;
	default:
		break;
	}
	_InitNormalChipRegPriority(Adapter, value, value, value, value,
				   value, value);
}

static void _InitNormalChipTwoOutEpPriority(struct adapter *Adapter)
{
	struct hal_data_8188e *haldata = &Adapter->haldata;
	struct registry_priv *pregistrypriv = &Adapter->registrypriv;
	u16 beQ, bkQ, viQ, voQ, mgtQ, hiQ;
	u16 valueHi = 0;
	u16 valueLow = 0;

	switch (haldata->OutEpQueueSel) {
	case (TX_SELE_HQ | TX_SELE_LQ):
		valueHi = QUEUE_HIGH;
		valueLow = QUEUE_LOW;
		break;
	case (TX_SELE_NQ | TX_SELE_LQ):
		valueHi = QUEUE_NORMAL;
		valueLow = QUEUE_LOW;
		break;
	case (TX_SELE_HQ | TX_SELE_NQ):
		valueHi = QUEUE_HIGH;
		valueLow = QUEUE_NORMAL;
		break;
	default:
		break;
	}

	if (!pregistrypriv->wifi_spec) {
		beQ	= valueLow;
		bkQ	= valueLow;
		viQ	= valueHi;
		voQ	= valueHi;
		mgtQ	= valueHi;
		hiQ	= valueHi;
	} else {/* for WMM ,CONFIG_OUT_EP_WIFI_MODE */
		beQ	= valueLow;
		bkQ	= valueHi;
		viQ	= valueHi;
		voQ	= valueLow;
		mgtQ	= valueHi;
		hiQ	= valueHi;
	}
	_InitNormalChipRegPriority(Adapter, beQ, bkQ, viQ, voQ, mgtQ, hiQ);
}

static void _InitNormalChipThreeOutEpPriority(struct adapter *Adapter)
{
	struct registry_priv *pregistrypriv = &Adapter->registrypriv;
	u16 beQ, bkQ, viQ, voQ, mgtQ, hiQ;

	if (!pregistrypriv->wifi_spec) {/*  typical setting */
		beQ	= QUEUE_LOW;
		bkQ	= QUEUE_LOW;
		viQ	= QUEUE_NORMAL;
		voQ	= QUEUE_HIGH;
		mgtQ	= QUEUE_HIGH;
		hiQ	= QUEUE_HIGH;
	} else {/*  for WMM */
		beQ	= QUEUE_LOW;
		bkQ	= QUEUE_NORMAL;
		viQ	= QUEUE_NORMAL;
		voQ	= QUEUE_HIGH;
		mgtQ	= QUEUE_HIGH;
		hiQ	= QUEUE_HIGH;
	}
	_InitNormalChipRegPriority(Adapter, beQ, bkQ, viQ, voQ, mgtQ, hiQ);
}

static void _InitQueuePriority(struct adapter *Adapter)
{
	struct hal_data_8188e *haldata = &Adapter->haldata;

	switch (haldata->OutEpNumber) {
	case 1:
		_InitNormalChipOneOutEpPriority(Adapter);
		break;
	case 2:
		_InitNormalChipTwoOutEpPriority(Adapter);
		break;
	case 3:
		_InitNormalChipThreeOutEpPriority(Adapter);
		break;
	default:
		break;
	}
}

static void _InitNetworkType(struct adapter *Adapter)
{
	u32 value32;

	value32 = rtw_read32(Adapter, REG_CR);
	/*  TODO: use the other function to set network type */
	value32 = (value32 & ~MASK_NETTYPE) | _NETTYPE(NT_LINK_AP);

	rtw_write32(Adapter, REG_CR, value32);
}

static void _InitTransferPageSize(struct adapter *Adapter)
{
	/*  Tx page size is always 128. */

	u8 value8;
	value8 = _PSRX(PBP_128) | _PSTX(PBP_128);
	rtw_write8(Adapter, REG_PBP, value8);
}

static void _InitDriverInfoSize(struct adapter *Adapter, u8 drvInfoSize)
{
	rtw_write8(Adapter, REG_RX_DRVINFO_SZ, drvInfoSize);
}

static void _InitWMACSetting(struct adapter *Adapter)
{
	struct hal_data_8188e *haldata = &Adapter->haldata;

	haldata->ReceiveConfig = RCR_AAP | RCR_APM | RCR_AM | RCR_AB |
				  RCR_CBSSID_DATA | RCR_CBSSID_BCN |
				  RCR_APP_ICV | RCR_AMF | RCR_HTC_LOC_CTRL |
				  RCR_APP_MIC | RCR_APP_PHYSTS;

	/*  some REG_RCR will be modified later by phy_ConfigMACWithHeaderFile() */
	rtw_write32(Adapter, REG_RCR, haldata->ReceiveConfig);

	/*  Accept all multicast address */
	rtw_write32(Adapter, REG_MAR, 0xFFFFFFFF);
	rtw_write32(Adapter, REG_MAR + 4, 0xFFFFFFFF);
}

static void _InitAdaptiveCtrl(struct adapter *Adapter)
{
	u16 value16;
	u32 value32;

	/*  Response Rate Set */
	value32 = rtw_read32(Adapter, REG_RRSR);
	value32 &= ~RATE_BITMAP_ALL;
	value32 |= RATE_RRSR_CCK_ONLY_1M;
	rtw_write32(Adapter, REG_RRSR, value32);

	/*  CF-END Threshold */

	/*  SIFS (used in NAV) */
	value16 = _SPEC_SIFS_CCK(0x10) | _SPEC_SIFS_OFDM(0x10);
	rtw_write16(Adapter, REG_SPEC_SIFS, value16);

	/*  Retry Limit */
	value16 = _LRL(0x30) | _SRL(0x30);
	rtw_write16(Adapter, REG_RL, value16);
}

static void _InitEDCA(struct adapter *Adapter)
{
	/*  Set Spec SIFS (used in NAV) */
	rtw_write16(Adapter, REG_SPEC_SIFS, 0x100a);
	rtw_write16(Adapter, REG_MAC_SPEC_SIFS, 0x100a);

	/*  Set SIFS for CCK */
	rtw_write16(Adapter, REG_SIFS_CTX, 0x100a);

	/*  Set SIFS for OFDM */
	rtw_write16(Adapter, REG_SIFS_TRX, 0x100a);

	/*  TXOP */
	rtw_write32(Adapter, REG_EDCA_BE_PARAM, 0x005EA42B);
	rtw_write32(Adapter, REG_EDCA_BK_PARAM, 0x0000A44F);
	rtw_write32(Adapter, REG_EDCA_VI_PARAM, 0x005EA324);
	rtw_write32(Adapter, REG_EDCA_VO_PARAM, 0x002FA226);
}

<<<<<<< HEAD
static void _InitRDGSetting(struct adapter *Adapter)
{
	rtw_write8(Adapter, REG_RD_CTRL, 0xFF);
	rtw_write16(Adapter, REG_RD_NAV_NXT, 0x200);
	rtw_write8(Adapter, REG_RD_RESP_PKT_TH, 0x05);
}

=======
>>>>>>> 754e0b0e
static void _InitRetryFunction(struct adapter *Adapter)
{
	u8 value8;

	value8 = rtw_read8(Adapter, REG_FWHW_TXQ_CTRL);
	value8 |= EN_AMPDU_RTY_NEW;
	rtw_write8(Adapter, REG_FWHW_TXQ_CTRL, value8);

	/*  Set ACK timeout */
	rtw_write8(Adapter, REG_ACKTO, 0x40);
}

/*-----------------------------------------------------------------------------
 * Function:	usb_AggSettingTxUpdate()
 *
 * Overview:	Separate TX/RX parameters update independent for TP detection and
 *			dynamic TX/RX aggreagtion parameters update.
 *
 * Input:			struct adapter *
 *
 * Output/Return:	NONE
 *
 * Revised History:
 *	When		Who		Remark
 *	12/10/2010	MHC		Separate to smaller function.
 *
 *---------------------------------------------------------------------------*/
static void usb_AggSettingTxUpdate(struct adapter *Adapter)
{
	struct hal_data_8188e *haldata = &Adapter->haldata;
	u32 value32;

	if (Adapter->registrypriv.wifi_spec)
		haldata->UsbTxAggMode = false;

	if (haldata->UsbTxAggMode) {
		value32 = rtw_read32(Adapter, REG_TDECTRL);
		value32 = value32 & ~(BLK_DESC_NUM_MASK << BLK_DESC_NUM_SHIFT);
		value32 |= ((haldata->UsbTxAggDescNum & BLK_DESC_NUM_MASK) << BLK_DESC_NUM_SHIFT);

		rtw_write32(Adapter, REG_TDECTRL, value32);
	}
}	/*  usb_AggSettingTxUpdate */

/*-----------------------------------------------------------------------------
 * Function:	usb_AggSettingRxUpdate()
 *
 * Overview:	Separate TX/RX parameters update independent for TP detection and
 *			dynamic TX/RX aggreagtion parameters update.
 *
 * Input:			struct adapter *
 *
 * Output/Return:	NONE
 *
 * Revised History:
 *	When		Who		Remark
 *	12/10/2010	MHC		Separate to smaller function.
 *
 *---------------------------------------------------------------------------*/
static void
usb_AggSettingRxUpdate(
		struct adapter *Adapter
	)
{
	struct hal_data_8188e *haldata = &Adapter->haldata;
	u8 valueDMA;
	u8 valueUSB;

	valueDMA = rtw_read8(Adapter, REG_TRXDMA_CTRL);
	valueUSB = rtw_read8(Adapter, REG_USB_SPECIAL_OPTION);

	switch (haldata->UsbRxAggMode) {
	case USB_RX_AGG_DMA:
		valueDMA |= RXDMA_AGG_EN;
		valueUSB &= ~USB_AGG_EN;
		break;
	case USB_RX_AGG_USB:
		valueDMA &= ~RXDMA_AGG_EN;
		valueUSB |= USB_AGG_EN;
		break;
	case USB_RX_AGG_MIX:
		valueDMA |= RXDMA_AGG_EN;
		valueUSB |= USB_AGG_EN;
		break;
	case USB_RX_AGG_DISABLE:
	default:
		valueDMA &= ~RXDMA_AGG_EN;
		valueUSB &= ~USB_AGG_EN;
		break;
	}

	rtw_write8(Adapter, REG_TRXDMA_CTRL, valueDMA);
	rtw_write8(Adapter, REG_USB_SPECIAL_OPTION, valueUSB);

	switch (haldata->UsbRxAggMode) {
	case USB_RX_AGG_DMA:
		rtw_write8(Adapter, REG_RXDMA_AGG_PG_TH, haldata->UsbRxAggPageCount);
		rtw_write8(Adapter, REG_RXDMA_AGG_PG_TH + 1, haldata->UsbRxAggPageTimeout);
		break;
	case USB_RX_AGG_USB:
		rtw_write8(Adapter, REG_USB_AGG_TH, haldata->UsbRxAggBlockCount);
		rtw_write8(Adapter, REG_USB_AGG_TO, haldata->UsbRxAggBlockTimeout);
		break;
	case USB_RX_AGG_MIX:
		rtw_write8(Adapter, REG_RXDMA_AGG_PG_TH, haldata->UsbRxAggPageCount);
		rtw_write8(Adapter, REG_RXDMA_AGG_PG_TH + 1, (haldata->UsbRxAggPageTimeout & 0x1F));/* 0x280[12:8] */
		rtw_write8(Adapter, REG_USB_AGG_TH, haldata->UsbRxAggBlockCount);
		rtw_write8(Adapter, REG_USB_AGG_TO, haldata->UsbRxAggBlockTimeout);
		break;
	case USB_RX_AGG_DISABLE:
	default:
		/*  TODO: */
		break;
	}
}	/*  usb_AggSettingRxUpdate */

static void InitUsbAggregationSetting(struct adapter *Adapter)
{
	/*  Tx aggregation setting */
	usb_AggSettingTxUpdate(Adapter);

	/*  Rx aggregation setting */
	usb_AggSettingRxUpdate(Adapter);
}

static void _InitOperationMode(struct adapter *Adapter)
{
}

static void _InitBeaconParameters(struct adapter *Adapter)
{
	struct hal_data_8188e *haldata = &Adapter->haldata;

	rtw_write16(Adapter, REG_BCN_CTRL, 0x1010);

	/*  TODO: Remove these magic number */
	rtw_write16(Adapter, REG_TBTT_PROHIBIT, 0x6404);/*  ms */
	rtw_write8(Adapter, REG_DRVERLYINT, DRIVER_EARLY_INT_TIME);/*  5ms */
	rtw_write8(Adapter, REG_BCNDMATIM, BCN_DMA_ATIME_INT_TIME); /*  2ms */

	/*  Suggested by designer timchen. Change beacon AIFS to the largest number */
	/*  beacause test chip does not contension before sending beacon. by tynli. 2009.11.03 */
	rtw_write16(Adapter, REG_BCNTCFG, 0x660F);

	haldata->RegFwHwTxQCtrl = rtw_read8(Adapter, REG_FWHW_TXQ_CTRL + 2);
	haldata->RegReg542 = rtw_read8(Adapter, REG_TBTT_PROHIBIT + 2);
	haldata->RegCR_1 = rtw_read8(Adapter, REG_CR + 1);
}

static void _BeaconFunctionEnable(struct adapter *Adapter,
				  bool Enable, bool Linked)
{
	rtw_write8(Adapter, REG_BCN_CTRL, (BIT(4) | BIT(3) | BIT(1)));

	rtw_write8(Adapter, REG_RD_CTRL + 1, 0x6F);
}

/*  Set CCK and OFDM Block "ON" */
static void _BBTurnOnBlock(struct adapter *Adapter)
{
	rtl8188e_PHY_SetBBReg(Adapter, rFPGA0_RFMOD, bCCKEn, 0x1);
	rtl8188e_PHY_SetBBReg(Adapter, rFPGA0_RFMOD, bOFDMEn, 0x1);
}

enum {
	Antenna_Lfet = 1,
	Antenna_Right = 2,
};

static void _InitAntenna_Selection(struct adapter *Adapter)
{
	struct hal_data_8188e *haldata = &Adapter->haldata;

	if (haldata->AntDivCfg == 0)
		return;
	DBG_88E("==>  %s ....\n", __func__);

	rtw_write32(Adapter, REG_LEDCFG0, rtw_read32(Adapter, REG_LEDCFG0) | BIT(23));
	rtl8188e_PHY_SetBBReg(Adapter, rFPGA0_XAB_RFParameter, BIT(13), 0x01);

	if (rtl8188e_PHY_QueryBBReg(Adapter, rFPGA0_XA_RFInterfaceOE, 0x300) == Antenna_A)
		haldata->CurAntenna = Antenna_A;
	else
		haldata->CurAntenna = Antenna_B;
	DBG_88E("%s,Cur_ant:(%x)%s\n", __func__, haldata->CurAntenna, (haldata->CurAntenna == Antenna_A) ? "Antenna_A" : "Antenna_B");
}

u32 rtl8188eu_hal_init(struct adapter *Adapter)
{
	u8 value8 = 0;
	u16  value16;
	u8 txpktbuf_bndy;
	u32 status = _SUCCESS;
	struct hal_data_8188e *haldata = &Adapter->haldata;
	struct pwrctrl_priv		*pwrctrlpriv = &Adapter->pwrctrlpriv;
	struct registry_priv	*pregistrypriv = &Adapter->registrypriv;
	u32 init_start_time = jiffies;

	if (Adapter->pwrctrlpriv.bkeepfwalive) {
		if (haldata->odmpriv.RFCalibrateInfo.bIQKInitialized) {
			PHY_IQCalibrate_8188E(Adapter, true);
		} else {
			PHY_IQCalibrate_8188E(Adapter, false);
			haldata->odmpriv.RFCalibrateInfo.bIQKInitialized = true;
		}

		ODM_TXPowerTrackingCheck(&haldata->odmpriv);
		PHY_LCCalibrate_8188E(Adapter);

		goto exit;
	}

	status = rtl8188eu_InitPowerOn(Adapter);
	if (status == _FAIL)
		goto exit;

	/*  Save target channel */
	haldata->CurrentChannel = 6;/* default set to 6 */

	if (pwrctrlpriv->reg_rfoff) {
		pwrctrlpriv->rf_pwrstate = rf_off;
	}

	/*  2010/08/09 MH We need to check if we need to turnon or off RF after detecting */
	/*  HW GPIO pin. Before PHY_RFConfig8192C. */
	/*  2010/08/26 MH If Efuse does not support sective suspend then disable the function. */

	if (!pregistrypriv->wifi_spec) {
		txpktbuf_bndy = TX_PAGE_BOUNDARY_88E;
	} else {
		/*  for WMM */
		txpktbuf_bndy = WMM_NORMAL_TX_PAGE_BOUNDARY_88E;
	}

	_InitQueueReservedPage(Adapter);
	_InitQueuePriority(Adapter);
	_InitPageBoundary(Adapter);
	_InitTransferPageSize(Adapter);

	_InitTxBufferBoundary(Adapter, 0);

<<<<<<< HEAD
	HAL_INIT_PROFILE_TAG(HAL_INIT_STAGES_DOWNLOAD_FW);
=======
>>>>>>> 754e0b0e
	status = rtl8188e_FirmwareDownload(Adapter);

	if (status != _SUCCESS) {
		DBG_88E("%s: Download Firmware failed!!\n", __func__);
		Adapter->bFWReady = false;
		haldata->fw_ractrl = false;
		return status;
	} else {
		Adapter->bFWReady = true;
		haldata->fw_ractrl = false;
	}
	rtl8188e_InitializeFirmwareVars(Adapter);

#if (HAL_MAC_ENABLE == 1)
	status = PHY_MACConfig8188E(Adapter);
	if (status == _FAIL) {
		DBG_88E(" ### Failed to init MAC ......\n ");
		goto exit;
	}
#endif

	/*  */
	/* d. Initialize BB related configurations. */
	/*  */
#if (HAL_BB_ENABLE == 1)
	status = PHY_BBConfig8188E(Adapter);
	if (status == _FAIL) {
		DBG_88E(" ### Failed to init BB ......\n ");
		goto exit;
	}
#endif

#if (HAL_RF_ENABLE == 1)
	status = PHY_RFConfig8188E(Adapter);
	if (status == _FAIL) {
		DBG_88E(" ### Failed to init RF ......\n ");
		goto exit;
	}
#endif

	status = rtl8188e_iol_efuse_patch(Adapter);
	if (status == _FAIL) {
		DBG_88E("%s  rtl8188e_iol_efuse_patch failed\n", __func__);
		goto exit;
	}

	_InitTxBufferBoundary(Adapter, txpktbuf_bndy);

	status =  InitLLTTable(Adapter, txpktbuf_bndy);
	if (status == _FAIL)
		goto exit;

	/*  Get Rx PHY status in order to report RSSI and others. */
	_InitDriverInfoSize(Adapter, DRVINFO_SZ);

	_InitInterrupt(Adapter);
	hal_init_macaddr(Adapter);/* set mac_address */
	_InitNetworkType(Adapter);/* set msr */
	_InitWMACSetting(Adapter);
	_InitAdaptiveCtrl(Adapter);
	_InitEDCA(Adapter);
	_InitRetryFunction(Adapter);
	InitUsbAggregationSetting(Adapter);
	_InitOperationMode(Adapter);/* todo */
	_InitBeaconParameters(Adapter);

	/*  */
	/*  Init CR MACTXEN, MACRXEN after setting RxFF boundary REG_TRXFF_BNDY to patch */
	/*  Hw bug which Hw initials RxFF boundary size to a value which is larger than the real Rx buffer size in 88E. */
	/*  */
	/*  Enable MACTXEN/MACRXEN block */
	value16 = rtw_read16(Adapter, REG_CR);
	value16 |= (MACTXEN | MACRXEN);
	rtw_write8(Adapter, REG_CR, value16);

	/* Enable TX Report */
	/* Enable Tx Report Timer */
	value8 = rtw_read8(Adapter, REG_TX_RPT_CTRL);
	rtw_write8(Adapter,  REG_TX_RPT_CTRL, (value8 | BIT(1) | BIT(0)));
	/* Set MAX RPT MACID */
	rtw_write8(Adapter,  REG_TX_RPT_CTRL + 1, 2);/* FOR sta mode ,0: bc/mc ,1:AP */
	/* Tx RPT Timer. Unit: 32us */
	rtw_write16(Adapter, REG_TX_RPT_TIME, 0xCdf0);

	rtw_write8(Adapter, REG_EARLY_MODE_CONTROL, 0);

	rtw_write16(Adapter, REG_PKT_VO_VI_LIFE_TIME, 0x0400);	/*  unit: 256us. 256ms */
	rtw_write16(Adapter, REG_PKT_BE_BK_LIFE_TIME, 0x0400);	/*  unit: 256us. 256ms */

	/* Keep RfRegChnlVal for later use. */
	haldata->RfRegChnlVal[0] = rtl8188e_PHY_QueryRFReg(Adapter, (enum rf_radio_path)0, RF_CHNLBW, bRFRegOffsetMask);
	haldata->RfRegChnlVal[1] = rtl8188e_PHY_QueryRFReg(Adapter, (enum rf_radio_path)1, RF_CHNLBW, bRFRegOffsetMask);

	_BBTurnOnBlock(Adapter);

	invalidate_cam_all(Adapter);

	/*  2010/12/17 MH We need to set TX power according to EFUSE content at first. */
	PHY_SetTxPowerLevel8188E(Adapter, haldata->CurrentChannel);

/*  Move by Neo for USB SS to below setp */
/* _RfPowerSave(Adapter); */

	_InitAntenna_Selection(Adapter);

	/*  */
	/*  Disable BAR, suggested by Scott */
	/*  2010.04.09 add by hpfan */
	/*  */
	rtw_write32(Adapter, REG_BAR_MODE_CTRL, 0x0201ffff);

	/*  HW SEQ CTRL */
	/* set 0x0 to 0xFF by tynli. Default enable HW SEQ NUM. */
	rtw_write8(Adapter, REG_HWSEQ_CTRL, 0xFF);

	if (pregistrypriv->wifi_spec)
		rtw_write16(Adapter, REG_FAST_EDCA_CTRL, 0);

	/* Nav limit , suggest by scott */
	rtw_write8(Adapter, 0x652, 0x0);

	rtl8188e_InitHalDm(Adapter);

	/*  2010/08/11 MH Merge from 8192SE for Minicard init. We need to confirm current radio status */
	/*  and then decide to enable RF or not.!!!??? For Selective suspend mode. We may not */
	/*  call initstruct adapter. May cause some problem?? */
	/*  Fix the bug that Hw/Sw radio off before S3/S4, the RF off action will not be executed */
	/*  in MgntActSet_RF_State() after wake up, because the value of haldata->eRFPowerState */
	/*  is the same as eRfOff, we should change it to eRfOn after we config RF parameters. */
	/*  Added by tynli. 2010.03.30. */
	pwrctrlpriv->rf_pwrstate = rf_on;
<<<<<<< HEAD

	/*  enable Tx report. */
	rtw_write8(Adapter,  REG_FWHW_TXQ_CTRL + 1, 0x0F);

	/*  Suggested by SD1 pisa. Added by tynli. 2011.10.21. */
	rtw_write8(Adapter, REG_EARLY_MODE_CONTROL + 3, 0x01);/* Pretx_en, for WEP/TKIP SEC */

	/* tynli_test_tx_report. */
	rtw_write16(Adapter, REG_TX_RPT_TIME, 0x3DF0);

	/* enable tx DMA to drop the redundate data of packet */
	rtw_write16(Adapter, REG_TXDMA_OFFSET_CHK, (rtw_read16(Adapter, REG_TXDMA_OFFSET_CHK) | DROP_DATA_EN));

	HAL_INIT_PROFILE_TAG(HAL_INIT_STAGES_IQK);
=======

	/*  enable Tx report. */
	rtw_write8(Adapter,  REG_FWHW_TXQ_CTRL + 1, 0x0F);

	/*  Suggested by SD1 pisa. Added by tynli. 2011.10.21. */
	rtw_write8(Adapter, REG_EARLY_MODE_CONTROL + 3, 0x01);/* Pretx_en, for WEP/TKIP SEC */

	/* tynli_test_tx_report. */
	rtw_write16(Adapter, REG_TX_RPT_TIME, 0x3DF0);

	/* enable tx DMA to drop the redundate data of packet */
	rtw_write16(Adapter, REG_TXDMA_OFFSET_CHK, (rtw_read16(Adapter, REG_TXDMA_OFFSET_CHK) | DROP_DATA_EN));

>>>>>>> 754e0b0e
	/*  2010/08/26 MH Merge from 8192CE. */
	if (pwrctrlpriv->rf_pwrstate == rf_on) {
		if (haldata->odmpriv.RFCalibrateInfo.bIQKInitialized) {
			PHY_IQCalibrate_8188E(Adapter, true);
		} else {
			PHY_IQCalibrate_8188E(Adapter, false);
			haldata->odmpriv.RFCalibrateInfo.bIQKInitialized = true;
		}

<<<<<<< HEAD
		HAL_INIT_PROFILE_TAG(HAL_INIT_STAGES_PW_TRACK);

		ODM_TXPowerTrackingCheck(&haldata->odmpriv);

		HAL_INIT_PROFILE_TAG(HAL_INIT_STAGES_LCK);
=======
		ODM_TXPowerTrackingCheck(&haldata->odmpriv);

>>>>>>> 754e0b0e
		PHY_LCCalibrate_8188E(Adapter);
	}

/*	_InitPABias(Adapter); */
	rtw_write8(Adapter, REG_USB_HRPWM, 0);

	/* ack for xmit mgmt frames. */
	rtw_write32(Adapter, REG_FWHW_TXQ_CTRL, rtw_read32(Adapter, REG_FWHW_TXQ_CTRL) | BIT(12));

exit:
	DBG_88E("%s in %dms\n", __func__, rtw_get_passing_time_ms(init_start_time));

	return status;
}

static void CardDisableRTL8188EU(struct adapter *Adapter)
{
	u8 val8;
	struct hal_data_8188e *haldata = &Adapter->haldata;

	/* Stop Tx Report Timer. 0x4EC[Bit1]=b'0 */
	val8 = rtw_read8(Adapter, REG_TX_RPT_CTRL);
	rtw_write8(Adapter, REG_TX_RPT_CTRL, val8 & (~BIT(1)));

	/*  stop rx */
	rtw_write8(Adapter, REG_CR, 0x0);

	/*  Run LPS WL RFOFF flow */
	HalPwrSeqCmdParsing(Adapter, Rtl8188E_NIC_LPS_ENTER_FLOW);

	/*  2. 0x1F[7:0] = 0		turn off RF */

	val8 = rtw_read8(Adapter, REG_MCUFWDL);
	if ((val8 & RAM_DL_SEL) && Adapter->bFWReady) { /* 8051 RAM code */
		/*  Reset MCU 0x2[10]=0. */
		val8 = rtw_read8(Adapter, REG_SYS_FUNC_EN + 1);
		val8 &= ~BIT(2);	/*  0x2[10], FEN_CPUEN */
		rtw_write8(Adapter, REG_SYS_FUNC_EN + 1, val8);
	}

	/*  reset MCU ready status */
	rtw_write8(Adapter, REG_MCUFWDL, 0);

	/* YJ,add,111212 */
	/* Disable 32k */
	val8 = rtw_read8(Adapter, REG_32K_CTRL);
	rtw_write8(Adapter, REG_32K_CTRL, val8 & (~BIT(0)));

	/*  Card disable power action flow */
	HalPwrSeqCmdParsing(Adapter, Rtl8188E_NIC_DISABLE_FLOW);

	/*  Reset MCU IO Wrapper */
	val8 = rtw_read8(Adapter, REG_RSV_CTRL + 1);
	rtw_write8(Adapter, REG_RSV_CTRL + 1, (val8 & (~BIT(3))));
	val8 = rtw_read8(Adapter, REG_RSV_CTRL + 1);
	rtw_write8(Adapter, REG_RSV_CTRL + 1, val8 | BIT(3));

	/* YJ,test add, 111207. For Power Consumption. */
	val8 = rtw_read8(Adapter, GPIO_IN);
	rtw_write8(Adapter, GPIO_OUT, val8);
	rtw_write8(Adapter, GPIO_IO_SEL, 0xFF);/* Reg0x46 */

	val8 = rtw_read8(Adapter, REG_GPIO_IO_SEL);
	rtw_write8(Adapter, REG_GPIO_IO_SEL, (val8 << 4));
	val8 = rtw_read8(Adapter, REG_GPIO_IO_SEL + 1);
	rtw_write8(Adapter, REG_GPIO_IO_SEL + 1, val8 | 0x0F);/* Reg0x43 */
	rtw_write32(Adapter, REG_BB_PAD_CTRL, 0x00080808);/* set LNA ,TRSW,EX_PA Pin to output mode */
	haldata->bMacPwrCtrlOn = false;
	Adapter->bFWReady = false;
}

u32 rtl8188eu_hal_deinit(struct adapter *Adapter)
{

	DBG_88E("==> %s\n", __func__);

	rtw_write32(Adapter, REG_HIMR_88E, IMR_DISABLED_88E);
	rtw_write32(Adapter, REG_HIMRE_88E, IMR_DISABLED_88E);

	DBG_88E("bkeepfwalive(%x)\n", Adapter->pwrctrlpriv.bkeepfwalive);
<<<<<<< HEAD
	if (Adapter->pwrctrlpriv.bkeepfwalive) {
		_ps_close_RF(Adapter);
	} else {
=======
	if (!Adapter->pwrctrlpriv.bkeepfwalive) {
>>>>>>> 754e0b0e
		if (Adapter->hw_init_completed) {
			CardDisableRTL8188EU(Adapter);
		}
	}
	return _SUCCESS;
 }

unsigned int rtl8188eu_inirp_init(struct adapter *Adapter)
{
	u8 i;
	struct recv_buf *precvbuf;
	uint	status;
	struct recv_priv *precvpriv = &Adapter->recvpriv;

	status = _SUCCESS;

	/* issue Rx irp to receive data */
	precvbuf = (struct recv_buf *)precvpriv->precv_buf;
	for (i = 0; i < NR_RECVBUFF; i++) {
<<<<<<< HEAD
		if (!rtw_read_port(Adapter, precvpriv->ff_hwaddr, 0, (unsigned char *)precvbuf)) {
=======
		if (!rtw_read_port(Adapter, (unsigned char *)precvbuf)) {
>>>>>>> 754e0b0e
			status = _FAIL;
			goto exit;
		}

		precvbuf++;
		precvpriv->free_recv_buf_queue_cnt--;
	}

exit:
	return status;
}

/*  */
/*  */
/*	EEPROM/EFUSE Content Parsing */
/*  */
/*  */
<<<<<<< HEAD
static void _ReadLEDSetting(struct adapter *Adapter, u8 *PROMContent, bool AutoloadFail)
{
	struct led_priv *pledpriv = &Adapter->ledpriv;
	struct hal_data_8188e	*haldata = GET_HAL_DATA(Adapter);

	pledpriv->bRegUseLed = true;
	haldata->bLedOpenDrain = true;/*  Support Open-drain arrangement for controlling the LED. */
}

static void Hal_EfuseParsePIDVID_8188EU(struct adapter *adapt, u8 *hwinfo, bool AutoLoadFail)
{
	struct hal_data_8188e	*haldata = GET_HAL_DATA(adapt);

	if (!AutoLoadFail) {
		/*  VID, PID */
		haldata->EEPROMVID = EF2BYTE(*(__le16 *)&hwinfo[EEPROM_VID_88EU]);
		haldata->EEPROMPID = EF2BYTE(*(__le16 *)&hwinfo[EEPROM_PID_88EU]);

		/*  Customer ID, 0x00 and 0xff are reserved for Realtek. */
		haldata->EEPROMCustomerID = *(u8 *)&hwinfo[EEPROM_CUSTOMERID_88E];
		haldata->EEPROMSubCustomerID = EEPROM_Default_SubCustomerID;
	} else {
		haldata->EEPROMVID			= EEPROM_Default_VID;
		haldata->EEPROMPID			= EEPROM_Default_PID;

		/*  Customer ID, 0x00 and 0xff are reserved for Realtek. */
		haldata->EEPROMCustomerID		= EEPROM_Default_CustomerID;
		haldata->EEPROMSubCustomerID	= EEPROM_Default_SubCustomerID;
	}

	DBG_88E("VID = 0x%04X, PID = 0x%04X\n", haldata->EEPROMVID, haldata->EEPROMPID);
	DBG_88E("Customer ID: 0x%02X, SubCustomer ID: 0x%02X\n", haldata->EEPROMCustomerID, haldata->EEPROMSubCustomerID);
}
=======
>>>>>>> 754e0b0e

static void Hal_EfuseParseMACAddr_8188EU(struct adapter *adapt, u8 *hwinfo, bool AutoLoadFail)
{
	u16 i;
	u8 sMacAddr[6] = {0x00, 0xE0, 0x4C, 0x81, 0x88, 0x02};
	struct eeprom_priv *eeprom = &adapt->eeprompriv;

	if (AutoLoadFail) {
		for (i = 0; i < 6; i++)
			eeprom->mac_addr[i] = sMacAddr[i];
	} else {
		/* Read Permanent MAC address */
		memcpy(eeprom->mac_addr, &hwinfo[EEPROM_MAC_ADDR_88EU], ETH_ALEN);
	}
}

<<<<<<< HEAD
static void
readAdapterInfo_8188EU(
		struct adapter *adapt
	)
{
	struct eeprom_priv *eeprom = &adapt->eeprompriv;

	/* parse the eeprom/efuse content */
	Hal_EfuseParseIDCode88E(adapt, eeprom->efuse_eeprom_data);
	Hal_EfuseParsePIDVID_8188EU(adapt, eeprom->efuse_eeprom_data, eeprom->bautoload_fail_flag);
	Hal_EfuseParseMACAddr_8188EU(adapt, eeprom->efuse_eeprom_data, eeprom->bautoload_fail_flag);

	Hal_ReadPowerSavingMode88E(adapt, eeprom->efuse_eeprom_data, eeprom->bautoload_fail_flag);
	Hal_ReadTxPowerInfo88E(adapt, eeprom->efuse_eeprom_data, eeprom->bautoload_fail_flag);
	Hal_EfuseParseEEPROMVer88E(adapt, eeprom->efuse_eeprom_data, eeprom->bautoload_fail_flag);
	rtl8188e_EfuseParseChnlPlan(adapt, eeprom->efuse_eeprom_data, eeprom->bautoload_fail_flag);
	Hal_EfuseParseXtal_8188E(adapt, eeprom->efuse_eeprom_data, eeprom->bautoload_fail_flag);
	Hal_EfuseParseCustomerID88E(adapt, eeprom->efuse_eeprom_data, eeprom->bautoload_fail_flag);
	Hal_ReadAntennaDiversity88E(adapt, eeprom->efuse_eeprom_data, eeprom->bautoload_fail_flag);
	Hal_EfuseParseBoardType88E(adapt, eeprom->efuse_eeprom_data, eeprom->bautoload_fail_flag);
	Hal_ReadThermalMeter_88E(adapt, eeprom->efuse_eeprom_data, eeprom->bautoload_fail_flag);

	_ReadLEDSetting(adapt, eeprom->efuse_eeprom_data, eeprom->bautoload_fail_flag);
}

static void _ReadPROMContent(
	struct adapter *Adapter
	)
{
	struct eeprom_priv *eeprom = &Adapter->eeprompriv;
=======
void ReadAdapterInfo8188EU(struct adapter *Adapter)
{
	struct eeprom_priv *eeprom = &Adapter->eeprompriv;
	struct led_priv *ledpriv = &Adapter->ledpriv;
>>>>>>> 754e0b0e
	u8 eeValue;

	/*  Read EEPROM size before call any EEPROM function */
	Adapter->EepromAddressSize = GetEEPROMSize8188E(Adapter);

	/* check system boot selection */
	eeValue = rtw_read8(Adapter, REG_9346CR);
	eeprom->EepromOrEfuse		= (eeValue & BOOT_FROM_EEPROM);
	eeprom->bautoload_fail_flag	= !(eeValue & EEPROM_EN);

	DBG_88E("Boot from %s, Autoload %s !\n", (eeprom->EepromOrEfuse ? "EEPROM" : "EFUSE"),
		(eeprom->bautoload_fail_flag ? "Fail" : "OK"));

<<<<<<< HEAD
	Hal_InitPGData88E(Adapter);
	readAdapterInfo_8188EU(Adapter);
}

static void _ReadRFType(struct adapter *Adapter)
{
	struct hal_data_8188e	*haldata = GET_HAL_DATA(Adapter);

	haldata->rf_chip = RF_6052;
}

static int _ReadAdapterInfo8188EU(struct adapter *Adapter)
{
	_ReadRFType(Adapter);/* rf_chip -> _InitRFType() */
	_ReadPROMContent(Adapter);

	return _SUCCESS;
}

void ReadAdapterInfo8188EU(struct adapter *Adapter)
{
	/*  Read EEPROM size before call any EEPROM function */
	Adapter->EepromAddressSize = GetEEPROMSize8188E(Adapter);

	_ReadAdapterInfo8188EU(Adapter);
=======
	if (!is_boot_from_eeprom(Adapter))
		EFUSE_ShadowMapUpdate(Adapter);

	/* parse the eeprom/efuse content */
	Hal_EfuseParseIDCode88E(Adapter, eeprom->efuse_eeprom_data);
	Hal_EfuseParseMACAddr_8188EU(Adapter, eeprom->efuse_eeprom_data, eeprom->bautoload_fail_flag);

	Hal_ReadPowerSavingMode88E(Adapter, eeprom->efuse_eeprom_data, eeprom->bautoload_fail_flag);
	Hal_ReadTxPowerInfo88E(Adapter, eeprom->efuse_eeprom_data, eeprom->bautoload_fail_flag);
	rtl8188e_EfuseParseChnlPlan(Adapter, eeprom->efuse_eeprom_data, eeprom->bautoload_fail_flag);
	Hal_EfuseParseXtal_8188E(Adapter, eeprom->efuse_eeprom_data, eeprom->bautoload_fail_flag);
	Hal_ReadAntennaDiversity88E(Adapter, eeprom->efuse_eeprom_data, eeprom->bautoload_fail_flag);
	Hal_ReadThermalMeter_88E(Adapter, eeprom->efuse_eeprom_data, eeprom->bautoload_fail_flag);

	ledpriv->bRegUseLed = true;
>>>>>>> 754e0b0e
}

static void ResumeTxBeacon(struct adapter *adapt)
{
	struct hal_data_8188e *haldata = &adapt->haldata;

	/*  2010.03.01. Marked by tynli. No need to call workitem beacause we record the value */
	/*  which should be read from register to a global variable. */

	rtw_write8(adapt, REG_FWHW_TXQ_CTRL + 2, (haldata->RegFwHwTxQCtrl) | BIT(6));
	haldata->RegFwHwTxQCtrl |= BIT(6);
	rtw_write8(adapt, REG_TBTT_PROHIBIT + 1, 0xff);
	haldata->RegReg542 |= BIT(0);
	rtw_write8(adapt, REG_TBTT_PROHIBIT + 2, haldata->RegReg542);
}

static void StopTxBeacon(struct adapter *adapt)
{
	struct hal_data_8188e *haldata = &adapt->haldata;

	/*  2010.03.01. Marked by tynli. No need to call workitem beacause we record the value */
	/*  which should be read from register to a global variable. */

	rtw_write8(adapt, REG_FWHW_TXQ_CTRL + 2, (haldata->RegFwHwTxQCtrl) & (~BIT(6)));
	haldata->RegFwHwTxQCtrl &= (~BIT(6));
	rtw_write8(adapt, REG_TBTT_PROHIBIT + 1, 0x64);
	haldata->RegReg542 &= ~(BIT(0));
	rtw_write8(adapt, REG_TBTT_PROHIBIT + 2, haldata->RegReg542);

	 /* todo: CheckFwRsvdPageContent(Adapter);  2010.06.23. Added by tynli. */
}

static void hw_var_set_opmode(struct adapter *Adapter, u8 variable, u8 *val)
{
	u8 val8;
	u8 mode = *((u8 *)val);

	/*  disable Port0 TSF update */
	rtw_write8(Adapter, REG_BCN_CTRL, rtw_read8(Adapter, REG_BCN_CTRL) | BIT(4));

	/*  set net_type */
	val8 = rtw_read8(Adapter, MSR) & 0x0c;
	val8 |= mode;
	rtw_write8(Adapter, MSR, val8);

	DBG_88E("%s()-%d mode = %d\n", __func__, __LINE__, mode);

	if ((mode == _HW_STATE_STATION_) || (mode == _HW_STATE_NOLINK_)) {
		StopTxBeacon(Adapter);

		rtw_write8(Adapter, REG_BCN_CTRL, 0x19);/* disable atim wnd */
	} else if (mode == _HW_STATE_ADHOC_) {
		ResumeTxBeacon(Adapter);
		rtw_write8(Adapter, REG_BCN_CTRL, 0x1a);
	} else if (mode == _HW_STATE_AP_) {
		ResumeTxBeacon(Adapter);

		rtw_write8(Adapter, REG_BCN_CTRL, 0x12);

		/* Set RCR */
		rtw_write32(Adapter, REG_RCR, 0x7000208e);/* CBSSID_DATA must set to 0,reject ICV_ERR packet */
		/* enable to rx data frame */
		rtw_write16(Adapter, REG_RXFLTMAP2, 0xFFFF);
		/* enable to rx ps-poll */
		rtw_write16(Adapter, REG_RXFLTMAP1, 0x0400);

		/* Beacon Control related register for first time */
		rtw_write8(Adapter, REG_BCNDMATIM, 0x02); /*  2ms */

		rtw_write8(Adapter, REG_ATIMWND, 0x0a); /*  10ms */
		rtw_write16(Adapter, REG_BCNTCFG, 0x00);
		rtw_write16(Adapter, REG_TBTT_PROHIBIT, 0xff04);
		rtw_write16(Adapter, REG_TSFTR_SYN_OFFSET, 0x7fff);/*  +32767 (~32ms) */

		/* reset TSF */
		rtw_write8(Adapter, REG_DUAL_TSF_RST, BIT(0));

		/* BIT(3) - If set 0, hw will clr bcnq when tx becon ok/fail or port 0 */
		rtw_write8(Adapter, REG_MBID_NUM, rtw_read8(Adapter, REG_MBID_NUM) | BIT(3) | BIT(4));

		/* enable BCN0 Function for if1 */
		/* don't enable update TSF0 for if1 (due to TSF update when beacon/probe rsp are received) */
		rtw_write8(Adapter, REG_BCN_CTRL, (DIS_TSF_UDT0_NORMAL_CHIP | EN_BCN_FUNCTION | BIT(1)));

		/* dis BCN1 ATIM  WND if if2 is station */
		rtw_write8(Adapter, REG_BCN_CTRL_1, rtw_read8(Adapter, REG_BCN_CTRL_1) | BIT(0));
	}
}

static void hw_var_set_macaddr(struct adapter *Adapter, u8 variable, u8 *val)
{
	u8 idx = 0;
	u32 reg_macid;

	reg_macid = REG_MACID;

	for (idx = 0; idx < 6; idx++)
		rtw_write8(Adapter, (reg_macid + idx), val[idx]);
}

static void hw_var_set_bssid(struct adapter *Adapter, u8 variable, u8 *val)
{
	u8 idx = 0;
	u32 reg_bssid;

	reg_bssid = REG_BSSID;

	for (idx = 0; idx < 6; idx++)
		rtw_write8(Adapter, (reg_bssid + idx), val[idx]);
}

static void hw_var_set_bcn_func(struct adapter *Adapter, u8 variable, u8 *val)
{
	u32 bcn_ctrl_reg;

	bcn_ctrl_reg = REG_BCN_CTRL;

	if (*((u8 *)val))
		rtw_write8(Adapter, bcn_ctrl_reg, (EN_BCN_FUNCTION | EN_TXBCN_RPT));
	else
		rtw_write8(Adapter, bcn_ctrl_reg, rtw_read8(Adapter, bcn_ctrl_reg) & (~(EN_BCN_FUNCTION | EN_TXBCN_RPT)));
}

void SetHwReg8188EU(struct adapter *Adapter, u8 variable, u8 *val)
{
	struct hal_data_8188e *haldata = &Adapter->haldata;
	struct dm_priv	*pdmpriv = &haldata->dmpriv;
	struct odm_dm_struct *podmpriv = &haldata->odmpriv;

	switch (variable) {
	case HW_VAR_MEDIA_STATUS:
		{
			u8 val8;

			val8 = rtw_read8(Adapter, MSR) & 0x0c;
			val8 |= *((u8 *)val);
			rtw_write8(Adapter, MSR, val8);
		}
		break;
	case HW_VAR_MEDIA_STATUS1:
		{
			u8 val8;

			val8 = rtw_read8(Adapter, MSR) & 0x03;
			val8 |= *((u8 *)val) << 2;
			rtw_write8(Adapter, MSR, val8);
		}
		break;
	case HW_VAR_SET_OPMODE:
		hw_var_set_opmode(Adapter, variable, val);
		break;
	case HW_VAR_MAC_ADDR:
		hw_var_set_macaddr(Adapter, variable, val);
		break;
	case HW_VAR_BSSID:
		hw_var_set_bssid(Adapter, variable, val);
		break;
	case HW_VAR_BASIC_RATE:
		{
			u16 BrateCfg = 0;
			u8 RateIndex = 0;

			/*  2007.01.16, by Emily */
			/*  Select RRSR (in Legacy-OFDM and CCK) */
			/*  For 8190, we select only 24M, 12M, 6M, 11M, 5.5M, 2M, and 1M from the Basic rate. */
			/*  We do not use other rates. */
			HalSetBrateCfg(Adapter, val, &BrateCfg);
			DBG_88E("HW_VAR_BASIC_RATE: BrateCfg(%#x)\n", BrateCfg);

			/* 2011.03.30 add by Luke Lee */
			/* CCK 2M ACK should be disabled for some BCM and Atheros AP IOT */
			/* because CCK 2M has poor TXEVM */
			/* CCK 5.5M & 11M ACK should be enabled for better performance */

			BrateCfg = (BrateCfg | 0xd) & 0x15d;
			haldata->BasicRateSet = BrateCfg;

			BrateCfg |= 0x01; /*  default enable 1M ACK rate */
			/*  Set RRSR rate table. */
			rtw_write8(Adapter, REG_RRSR, BrateCfg & 0xff);
			rtw_write8(Adapter, REG_RRSR + 1, (BrateCfg >> 8) & 0xff);
			rtw_write8(Adapter, REG_RRSR + 2, rtw_read8(Adapter, REG_RRSR + 2) & 0xf0);

			/*  Set RTS initial rate */
			while (BrateCfg > 0x1) {
				BrateCfg = (BrateCfg >> 1);
				RateIndex++;
			}
			/*  Ziv - Check */
			rtw_write8(Adapter, REG_INIRTS_RATE_SEL, RateIndex);
		}
		break;
	case HW_VAR_TXPAUSE:
		rtw_write8(Adapter, REG_TXPAUSE, *((u8 *)val));
		break;
	case HW_VAR_BCN_FUNC:
		hw_var_set_bcn_func(Adapter, variable, val);
		break;
	case HW_VAR_CORRECT_TSF:
		{
			u64	tsf;
			struct mlme_ext_priv	*pmlmeext = &Adapter->mlmeextpriv;
			struct mlme_ext_info	*pmlmeinfo = &pmlmeext->mlmext_info;

			tsf = pmlmeext->TSFValue - do_div(pmlmeext->TSFValue,
							  pmlmeinfo->bcn_interval * 1024) - 1024; /* us */

			if (((pmlmeinfo->state & 0x03) == WIFI_FW_ADHOC_STATE) || ((pmlmeinfo->state & 0x03) == WIFI_FW_AP_STATE))
				StopTxBeacon(Adapter);

			/* disable related TSF function */
			rtw_write8(Adapter, REG_BCN_CTRL, rtw_read8(Adapter, REG_BCN_CTRL) & (~BIT(3)));

			rtw_write32(Adapter, REG_TSFTR, tsf);
			rtw_write32(Adapter, REG_TSFTR + 4, tsf >> 32);

			/* enable related TSF function */
			rtw_write8(Adapter, REG_BCN_CTRL, rtw_read8(Adapter, REG_BCN_CTRL) | BIT(3));

			if (((pmlmeinfo->state & 0x03) == WIFI_FW_ADHOC_STATE) || ((pmlmeinfo->state & 0x03) == WIFI_FW_AP_STATE))
				ResumeTxBeacon(Adapter);
		}
		break;
	case HW_VAR_CHECK_BSSID:
		if (*((u8 *)val)) {
			rtw_write32(Adapter, REG_RCR, rtw_read32(Adapter, REG_RCR) | RCR_CBSSID_DATA | RCR_CBSSID_BCN);
		} else {
			u32 val32;

			val32 = rtw_read32(Adapter, REG_RCR);

			val32 &= ~(RCR_CBSSID_DATA | RCR_CBSSID_BCN);

			rtw_write32(Adapter, REG_RCR, val32);
		}
		break;
	case HW_VAR_MLME_DISCONNECT:
		/* Set RCR to not to receive data frame when NO LINK state */
		/* reject all data frames */
		rtw_write16(Adapter, REG_RXFLTMAP2, 0x00);

		/* reset TSF */
		rtw_write8(Adapter, REG_DUAL_TSF_RST, (BIT(0) | BIT(1)));

		/* disable update TSF */
		rtw_write8(Adapter, REG_BCN_CTRL, rtw_read8(Adapter, REG_BCN_CTRL) | BIT(4));
		break;
	case HW_VAR_MLME_SITESURVEY:
		if (*((u8 *)val)) { /* under sitesurvey */
			/* config RCR to receive different BSSID & not to receive data frame */
			u32 v = rtw_read32(Adapter, REG_RCR);
			v &= ~(RCR_CBSSID_BCN);
			rtw_write32(Adapter, REG_RCR, v);
			/* reject all data frame */
			rtw_write16(Adapter, REG_RXFLTMAP2, 0x00);

			/* disable update TSF */
			rtw_write8(Adapter, REG_BCN_CTRL, rtw_read8(Adapter, REG_BCN_CTRL) | BIT(4));
		} else { /* sitesurvey done */
			struct mlme_ext_priv	*pmlmeext = &Adapter->mlmeextpriv;
			struct mlme_ext_info	*pmlmeinfo = &pmlmeext->mlmext_info;

			if ((is_client_associated_to_ap(Adapter)) ||
			    ((pmlmeinfo->state & 0x03) == WIFI_FW_ADHOC_STATE)) {
				/* enable to rx data frame */
				rtw_write16(Adapter, REG_RXFLTMAP2, 0xFFFF);

				/* enable update TSF */
				rtw_write8(Adapter, REG_BCN_CTRL, rtw_read8(Adapter, REG_BCN_CTRL) & (~BIT(4)));
			} else if ((pmlmeinfo->state & 0x03) == WIFI_FW_AP_STATE) {
				rtw_write16(Adapter, REG_RXFLTMAP2, 0xFFFF);
				/* enable update TSF */
				rtw_write8(Adapter, REG_BCN_CTRL, rtw_read8(Adapter, REG_BCN_CTRL) & (~BIT(4)));
			}
			if ((pmlmeinfo->state & 0x03) == WIFI_FW_AP_STATE) {
				rtw_write32(Adapter, REG_RCR, rtw_read32(Adapter, REG_RCR) | RCR_CBSSID_BCN);
			} else {
				if (Adapter->in_cta_test) {
					u32 v = rtw_read32(Adapter, REG_RCR);
					v &= ~(RCR_CBSSID_DATA | RCR_CBSSID_BCN);/*  RCR_ADF */
					rtw_write32(Adapter, REG_RCR, v);
				} else {
					rtw_write32(Adapter, REG_RCR, rtw_read32(Adapter, REG_RCR) | RCR_CBSSID_BCN);
				}
			}
		}
		break;
	case HW_VAR_MLME_JOIN:
		{
			u8 RetryLimit = 0x30;
			u8 type = *((u8 *)val);
			struct mlme_priv	*pmlmepriv = &Adapter->mlmepriv;

			if (type == 0) { /*  prepare to join */
				/* enable to rx data frame.Accept all data frame */
				rtw_write16(Adapter, REG_RXFLTMAP2, 0xFFFF);

				if (Adapter->in_cta_test) {
					u32 v = rtw_read32(Adapter, REG_RCR);
					v &= ~(RCR_CBSSID_DATA | RCR_CBSSID_BCN);/*  RCR_ADF */
					rtw_write32(Adapter, REG_RCR, v);
				} else {
					rtw_write32(Adapter, REG_RCR, rtw_read32(Adapter, REG_RCR) | RCR_CBSSID_DATA | RCR_CBSSID_BCN);
				}

				if (check_fwstate(pmlmepriv, WIFI_STATION_STATE))
					RetryLimit = 48;
				else /*  Ad-hoc Mode */
					RetryLimit = 0x7;
			} else if (type == 1) {
				/* joinbss_event call back when join res < 0 */
				rtw_write16(Adapter, REG_RXFLTMAP2, 0x00);
			} else if (type == 2) {
				/* sta add event call back */
				/* enable update TSF */
				rtw_write8(Adapter, REG_BCN_CTRL, rtw_read8(Adapter, REG_BCN_CTRL) & (~BIT(4)));

				if (check_fwstate(pmlmepriv, WIFI_ADHOC_STATE | WIFI_ADHOC_MASTER_STATE))
					RetryLimit = 0x7;
			}
			rtw_write16(Adapter, REG_RL, RetryLimit << RETRY_LIMIT_SHORT_SHIFT | RetryLimit << RETRY_LIMIT_LONG_SHIFT);
		}
		break;
	case HW_VAR_BEACON_INTERVAL:
		rtw_write16(Adapter, REG_BCN_INTERVAL, *((u16 *)val));
		break;
	case HW_VAR_SLOT_TIME:
		{
			u8 u1bAIFS, aSifsTime;
			struct mlme_ext_priv	*pmlmeext = &Adapter->mlmeextpriv;
			struct mlme_ext_info	*pmlmeinfo = &pmlmeext->mlmext_info;

			rtw_write8(Adapter, REG_SLOT, val[0]);

			if (pmlmeinfo->WMM_enable == 0) {
				if (pmlmeext->cur_wireless_mode == WIRELESS_11B)
					aSifsTime = 10;
				else
					aSifsTime = 16;

				u1bAIFS = aSifsTime + (2 * pmlmeinfo->slotTime);

				/*  <Roger_EXP> Temporary removed, 2008.06.20. */
				rtw_write8(Adapter, REG_EDCA_VO_PARAM, u1bAIFS);
				rtw_write8(Adapter, REG_EDCA_VI_PARAM, u1bAIFS);
				rtw_write8(Adapter, REG_EDCA_BE_PARAM, u1bAIFS);
				rtw_write8(Adapter, REG_EDCA_BK_PARAM, u1bAIFS);
			}
		}
		break;
	case HW_VAR_RESP_SIFS:
		/* RESP_SIFS for CCK */
		rtw_write8(Adapter, REG_R2T_SIFS, val[0]); /*  SIFS_T2T_CCK (0x08) */
		rtw_write8(Adapter, REG_R2T_SIFS + 1, val[1]); /* SIFS_R2T_CCK(0x08) */
		/* RESP_SIFS for OFDM */
		rtw_write8(Adapter, REG_T2T_SIFS, val[2]); /* SIFS_T2T_OFDM (0x0a) */
		rtw_write8(Adapter, REG_T2T_SIFS + 1, val[3]); /* SIFS_R2T_OFDM(0x0a) */
		break;
	case HW_VAR_ACK_PREAMBLE:
		{
			u8 regTmp;
			u8 bShortPreamble = *((bool *)val);
			/*  Joseph marked out for Netgear 3500 TKIP channel 7 issue.(Temporarily) */
			regTmp = (haldata->nCur40MhzPrimeSC) << 5;
			if (bShortPreamble)
				regTmp |= 0x80;

			rtw_write8(Adapter, REG_RRSR + 2, regTmp);
		}
		break;
	case HW_VAR_SEC_CFG:
		rtw_write8(Adapter, REG_SECCFG, *((u8 *)val));
		break;
	case HW_VAR_DM_FLAG:
		podmpriv->SupportAbility = *((u8 *)val);
		break;
	case HW_VAR_DM_FUNC_OP:
		if (val[0])
			podmpriv->BK_SupportAbility = podmpriv->SupportAbility;
		else
			podmpriv->SupportAbility = podmpriv->BK_SupportAbility;
		break;
	case HW_VAR_DM_FUNC_SET:
		if (*((u32 *)val) == DYNAMIC_ALL_FUNC_ENABLE) {
			podmpriv->SupportAbility =	pdmpriv->InitODMFlag;
		} else {
			podmpriv->SupportAbility |= *((u32 *)val);
		}
		break;
	case HW_VAR_DM_FUNC_CLR:
		podmpriv->SupportAbility &= *((u32 *)val);
		break;
	case HW_VAR_CAM_EMPTY_ENTRY:
		{
			u8 ucIndex = *((u8 *)val);
			u8 i;
			u32 ulCommand = 0;
			u32 ulContent = 0;
			u32 ulEncAlgo = CAM_AES;

			for (i = 0; i < CAM_CONTENT_COUNT; i++) {
				/*  filled id in CAM config 2 byte */
				if (i == 0)
					ulContent |= (ucIndex & 0x03) | ((u16)(ulEncAlgo) << 2);
				else
					ulContent = 0;
				/*  polling bit, and No Write enable, and address */
				ulCommand = CAM_CONTENT_COUNT * ucIndex + i;
				ulCommand = ulCommand | CAM_POLLINIG | CAM_WRITE;
				/*  write content 0 is equall to mark invalid */
				rtw_write32(Adapter, WCAMI, ulContent);  /* delay_ms(40); */
				rtw_write32(Adapter, RWCAM, ulCommand);  /* delay_ms(40); */
			}
		}
		break;
	case HW_VAR_CAM_INVALID_ALL:
		rtw_write32(Adapter, RWCAM, BIT(31) | BIT(30));
		break;
	case HW_VAR_CAM_WRITE:
		{
			u32 cmd;
			u32 *cam_val = (u32 *)val;
			rtw_write32(Adapter, WCAMI, cam_val[0]);

			cmd = CAM_POLLINIG | CAM_WRITE | cam_val[1];
			rtw_write32(Adapter, RWCAM, cmd);
		}
		break;
	case HW_VAR_AC_PARAM_VO:
		rtw_write32(Adapter, REG_EDCA_VO_PARAM, ((u32 *)(val))[0]);
		break;
	case HW_VAR_AC_PARAM_VI:
		rtw_write32(Adapter, REG_EDCA_VI_PARAM, ((u32 *)(val))[0]);
		break;
	case HW_VAR_AC_PARAM_BE:
		haldata->AcParam_BE = ((u32 *)(val))[0];
		rtw_write32(Adapter, REG_EDCA_BE_PARAM, ((u32 *)(val))[0]);
		break;
	case HW_VAR_AC_PARAM_BK:
		rtw_write32(Adapter, REG_EDCA_BK_PARAM, ((u32 *)(val))[0]);
		break;
	case HW_VAR_ACM_CTRL:
		{
			u8 acm_ctrl = *((u8 *)val);
			u8 AcmCtrl = rtw_read8(Adapter, REG_ACMHWCTRL);

			if (acm_ctrl > 1)
				AcmCtrl = AcmCtrl | 0x1;

			if (acm_ctrl & BIT(3))
				AcmCtrl |= AcmHw_VoqEn;
			else
				AcmCtrl &= (~AcmHw_VoqEn);

			if (acm_ctrl & BIT(2))
				AcmCtrl |= AcmHw_ViqEn;
			else
				AcmCtrl &= (~AcmHw_ViqEn);

			if (acm_ctrl & BIT(1))
				AcmCtrl |= AcmHw_BeqEn;
			else
				AcmCtrl &= (~AcmHw_BeqEn);

			DBG_88E("[HW_VAR_ACM_CTRL] Write 0x%X\n", AcmCtrl);
			rtw_write8(Adapter, REG_ACMHWCTRL, AcmCtrl);
		}
		break;
	case HW_VAR_AMPDU_MIN_SPACE:
		{
			u8 MinSpacingToSet;
			u8 SecMinSpace;

			MinSpacingToSet = *((u8 *)val);
			if (MinSpacingToSet <= 7) {
				switch (Adapter->securitypriv.dot11PrivacyAlgrthm) {
				case _NO_PRIVACY_:
				case _AES_:
					SecMinSpace = 0;
					break;
				case _WEP40_:
				case _WEP104_:
				case _TKIP_:
				case _TKIP_WTMIC_:
					SecMinSpace = 6;
					break;
				default:
					SecMinSpace = 7;
					break;
				}
				if (MinSpacingToSet < SecMinSpace)
					MinSpacingToSet = SecMinSpace;
				rtw_write8(Adapter, REG_AMPDU_MIN_SPACE, (rtw_read8(Adapter, REG_AMPDU_MIN_SPACE) & 0xf8) | MinSpacingToSet);
			}
		}
		break;
	case HW_VAR_AMPDU_FACTOR:
		{
			u8 RegToSet_Normal[4] = {0x41, 0xa8, 0x72, 0xb9};
			u8 FactorToSet;
			u8 *pRegToSet;
			u8 index = 0;

			pRegToSet = RegToSet_Normal; /*  0xb972a841; */
			FactorToSet = *((u8 *)val);
			if (FactorToSet <= 3) {
				FactorToSet = (1 << (FactorToSet + 2));
				if (FactorToSet > 0xf)
					FactorToSet = 0xf;

				for (index = 0; index < 4; index++) {
					if ((pRegToSet[index] & 0xf0) > (FactorToSet << 4))
						pRegToSet[index] = (pRegToSet[index] & 0x0f) | (FactorToSet << 4);

					if ((pRegToSet[index] & 0x0f) > FactorToSet)
						pRegToSet[index] = (pRegToSet[index] & 0xf0) | (FactorToSet);

					rtw_write8(Adapter, (REG_AGGLEN_LMT + index), pRegToSet[index]);
				}
			}
		}
		break;
	case HW_VAR_RXDMA_AGG_PG_TH:
		{
			u8 threshold = *((u8 *)val);
			if (threshold == 0)
				threshold = haldata->UsbRxAggPageCount;
			rtw_write8(Adapter, REG_RXDMA_AGG_PG_TH, threshold);
		}
		break;
	case HW_VAR_H2C_FW_PWRMODE:
		{
			u8 psmode = (*(u8 *)val);

			/*  Forece leave RF low power mode for 1T1R to prevent conficting setting in Fw power */
			/*  saving sequence. 2010.06.07. Added by tynli. Suggested by SD3 yschang. */
			if (psmode != PS_MODE_ACTIVE)
				ODM_RF_Saving(podmpriv, true);
			rtl8188e_set_FwPwrMode_cmd(Adapter, psmode);
		}
		break;
	case HW_VAR_H2C_FW_JOINBSSRPT:
		{
			u8 mstatus = (*(u8 *)val);
			rtl8188e_set_FwJoinBssReport_cmd(Adapter, mstatus);
		}
		break;
	case HW_VAR_H2C_FW_P2P_PS_OFFLOAD:
		{
			u8 p2p_ps_state = (*(u8 *)val);
			rtl8188e_set_p2p_ps_offload_cmd(Adapter, p2p_ps_state);
		}
		break;
	case HW_VAR_INITIAL_GAIN:
		{
			struct rtw_dig *pDigTable = &podmpriv->DM_DigTable;
			u32 rx_gain = ((u32 *)(val))[0];

			if (rx_gain == 0xff) {/* restore rx gain */
				ODM_Write_DIG(podmpriv, pDigTable->BackupIGValue);
			} else {
				pDigTable->BackupIGValue = pDigTable->CurIGValue;
				ODM_Write_DIG(podmpriv, rx_gain);
			}
		}
		break;
	case HW_VAR_RPT_TIMER_SETTING:
		{
			u16 min_rpt_time = (*(u16 *)val);
			ODM_RA_Set_TxRPT_Time(podmpriv, min_rpt_time);
		}
		break;
	case HW_VAR_ANTENNA_DIVERSITY_SELECT:
		{
			u8 Optimum_antenna = (*(u8 *)val);
			u8 Ant;
			/* switch antenna to Optimum_antenna */
			if (haldata->CurAntenna !=  Optimum_antenna) {
				Ant = (Optimum_antenna == 2) ? MAIN_ANT : AUX_ANT;
				ODM_UpdateRxIdleAnt_88E(&haldata->odmpriv, Ant);

				haldata->CurAntenna = Optimum_antenna;
			}
		}
		break;
	case HW_VAR_EFUSE_BYTES: /*  To set EFUE total used bytes, added by Roger, 2008.12.22. */
		haldata->EfuseUsedBytes = *((u16 *)val);
		break;
	case HW_VAR_FIFO_CLEARN_UP:
		{
			struct pwrctrl_priv *pwrpriv = &Adapter->pwrctrlpriv;
			u8 trycnt = 100;

			/* pause tx */
			rtw_write8(Adapter, REG_TXPAUSE, 0xff);

			/* keep sn */
			Adapter->xmitpriv.nqos_ssn = rtw_read16(Adapter, REG_NQOS_SEQ);

			if (!pwrpriv->bkeepfwalive) {
				/* RX DMA stop */
				rtw_write32(Adapter, REG_RXPKT_NUM, (rtw_read32(Adapter, REG_RXPKT_NUM) | RW_RELEASE_EN));
				do {
					if (!(rtw_read32(Adapter, REG_RXPKT_NUM) & RXDMA_IDLE))
						break;
				} while (trycnt--);
				if (trycnt == 0)
					DBG_88E("Stop RX DMA failed......\n");

				/* RQPN Load 0 */
				rtw_write16(Adapter, REG_RQPN_NPQ, 0x0);
				rtw_write32(Adapter, REG_RQPN, 0x80000000);
				mdelay(10);
			}
		}
		break;
	case HW_VAR_APFM_ON_MAC:
		haldata->bMacPwrCtrlOn = *val;
		DBG_88E("%s: bMacPwrCtrlOn=%d\n", __func__, haldata->bMacPwrCtrlOn);
		break;
	case HW_VAR_TX_RPT_MAX_MACID:
		{
			u8 maxMacid = *val;
			DBG_88E("### MacID(%d),Set Max Tx RPT MID(%d)\n", maxMacid, maxMacid + 1);
			rtw_write8(Adapter, REG_TX_RPT_CTRL + 1, maxMacid + 1);
		}
		break;
	case HW_VAR_H2C_MEDIA_STATUS_RPT:
		rtl8188e_set_FwMediaStatus_cmd(Adapter, (*(__le16 *)val));
		break;
	case HW_VAR_BCN_VALID:
		/* BCN_VALID, BIT(16) of REG_TDECTRL = BIT(0) of REG_TDECTRL+2, write 1 to clear, Clear by sw */
		rtw_write8(Adapter, REG_TDECTRL + 2, rtw_read8(Adapter, REG_TDECTRL + 2) | BIT(0));
		break;
	default:
		break;
	}

}

void GetHwReg8188EU(struct adapter *Adapter, u8 variable, u8 *val)
{
	struct hal_data_8188e *haldata = &Adapter->haldata;
	struct odm_dm_struct *podmpriv = &haldata->odmpriv;

	switch (variable) {
	case HW_VAR_BASIC_RATE:
		*((u16 *)(val)) = haldata->BasicRateSet;
		fallthrough;
	case HW_VAR_TXPAUSE:
		val[0] = rtw_read8(Adapter, REG_TXPAUSE);
		break;
	case HW_VAR_BCN_VALID:
		/* BCN_VALID, BIT(16) of REG_TDECTRL = BIT(0) of REG_TDECTRL+2 */
		val[0] = (BIT(0) & rtw_read8(Adapter, REG_TDECTRL + 2)) ? true : false;
		break;
	case HW_VAR_DM_FLAG:
		val[0] = podmpriv->SupportAbility;
		break;
	case HW_VAR_FWLPS_RF_ON:
		{
			/* When we halt NIC, we should check if FW LPS is leave. */
			if (Adapter->pwrctrlpriv.rf_pwrstate == rf_off) {
				/*  If it is in HW/SW Radio OFF or IPS state, we do not check Fw LPS Leave, */
				/*  because Fw is unload. */
				val[0] = true;
			} else {
				u32 valRCR;
				valRCR = rtw_read32(Adapter, REG_RCR);
				valRCR &= 0x00070000;
				if (valRCR)
					val[0] = false;
				else
					val[0] = true;
			}
		}
		break;
	case HW_VAR_CURRENT_ANTENNA:
		val[0] = haldata->CurAntenna;
		break;
	case HW_VAR_EFUSE_BYTES: /*  To get EFUE total used bytes, added by Roger, 2008.12.22. */
		*((u16 *)(val)) = haldata->EfuseUsedBytes;
		break;
	case HW_VAR_APFM_ON_MAC:
		*val = haldata->bMacPwrCtrlOn;
		break;
	case HW_VAR_CHK_HI_QUEUE_EMPTY:
		*val = ((rtw_read32(Adapter, REG_HGQ_INFORMATION) & 0x0000ff00) == 0) ? true : false;
		break;
	default:
		break;
	}

}

/* Query setting of specified variable. */
u8 GetHalDefVar8188EUsb(struct adapter *Adapter, enum hal_def_variable eVariable, void *pValue)
{
	struct hal_data_8188e *haldata = &Adapter->haldata;
	u8 bResult = _SUCCESS;

	switch (eVariable) {
	case HAL_DEF_UNDERCORATEDSMOOTHEDPWDB:
		{
			struct mlme_priv *pmlmepriv = &Adapter->mlmepriv;
			struct sta_priv *pstapriv = &Adapter->stapriv;
			struct sta_info *psta;
			psta = rtw_get_stainfo(pstapriv, pmlmepriv->cur_network.network.MacAddress);
			if (psta)
				*((int *)pValue) = psta->rssi_stat.UndecoratedSmoothedPWDB;
		}
		break;
	case HAL_DEF_IS_SUPPORT_ANT_DIV:
		*((u8 *)pValue) = (haldata->AntDivCfg == 0) ? false : true;
		break;
	case HAL_DEF_CURRENT_ANTENNA:
		*((u8 *)pValue) = haldata->CurAntenna;
		break;
	case HAL_DEF_DRVINFO_SZ:
		*((u32 *)pValue) = DRVINFO_SZ;
		break;
	case HAL_DEF_MAX_RECVBUF_SZ:
		*((u32 *)pValue) = MAX_RECVBUF_SZ;
		break;
	case HAL_DEF_RX_PACKET_OFFSET:
		*((u32 *)pValue) = RXDESC_SIZE + DRVINFO_SZ;
		break;
	case HAL_DEF_DBG_DM_FUNC:
		*((u32 *)pValue) = haldata->odmpriv.SupportAbility;
		break;
	case HAL_DEF_RA_DECISION_RATE:
		{
			u8 MacID = *((u8 *)pValue);
			*((u8 *)pValue) = ODM_RA_GetDecisionRate_8188E(&haldata->odmpriv, MacID);
		}
		break;
	case HAL_DEF_RA_SGI:
		{
			u8 MacID = *((u8 *)pValue);
			*((u8 *)pValue) = ODM_RA_GetShortGI_8188E(&haldata->odmpriv, MacID);
		}
		break;
	case HAL_DEF_PT_PWR_STATUS:
		{
			u8 MacID = *((u8 *)pValue);
			*((u8 *)pValue) = ODM_RA_GetHwPwrStatus_8188E(&haldata->odmpriv, MacID);
		}
		break;
	case HW_VAR_MAX_RX_AMPDU_FACTOR:
		*((u32 *)pValue) = MAX_AMPDU_FACTOR_64K;
		break;
	case HW_DEF_RA_INFO_DUMP:
		{
			u8 entry_id = *((u8 *)pValue);
			if (check_fwstate(&Adapter->mlmepriv, _FW_LINKED)) {
				DBG_88E("============ RA status check ===================\n");
				DBG_88E("Mac_id:%d , RateID = %d, RAUseRate = 0x%08x, RateSGI = %d, DecisionRate = 0x%02x ,PTStage = %d\n",
					entry_id,
					haldata->odmpriv.RAInfo[entry_id].RateID,
					haldata->odmpriv.RAInfo[entry_id].RAUseRate,
					haldata->odmpriv.RAInfo[entry_id].RateSGI,
					haldata->odmpriv.RAInfo[entry_id].DecisionRate,
					haldata->odmpriv.RAInfo[entry_id].PTStage);
			}
		}
		break;
	case HAL_DEF_DBG_DUMP_RXPKT:
		*((u8 *)pValue) = haldata->bDumpRxPkt;
		break;
	case HAL_DEF_DBG_DUMP_TXPKT:
		*((u8 *)pValue) = haldata->bDumpTxPkt;
		break;
	default:
		bResult = _FAIL;
		break;
	}

	return bResult;
}

/* Change default setting of specified variable. */
u8 SetHalDefVar8188EUsb(struct adapter *Adapter, enum hal_def_variable eVariable, void *pValue)
{
	struct hal_data_8188e *haldata = &Adapter->haldata;
	u8 bResult = _SUCCESS;

	switch (eVariable) {
	case HAL_DEF_DBG_DM_FUNC:
		{
			u8 dm_func = *((u8 *)pValue);
			struct odm_dm_struct *podmpriv = &haldata->odmpriv;

			if (dm_func == 0) { /* disable all dynamic func */
				podmpriv->SupportAbility = DYNAMIC_FUNC_DISABLE;
				DBG_88E("==> Disable all dynamic function...\n");
			} else if (dm_func == 1) {/* disable DIG */
				podmpriv->SupportAbility  &= (~DYNAMIC_BB_DIG);
				DBG_88E("==> Disable DIG...\n");
			} else if (dm_func == 2) {/* disable High power */
				podmpriv->SupportAbility  &= (~DYNAMIC_BB_DYNAMIC_TXPWR);
			} else if (dm_func == 3) {/* disable tx power tracking */
				podmpriv->SupportAbility  &= (~DYNAMIC_RF_CALIBRATION);
				DBG_88E("==> Disable tx power tracking...\n");
			} else if (dm_func == 5) {/* disable antenna diversity */
				podmpriv->SupportAbility  &= (~DYNAMIC_BB_ANT_DIV);
			} else if (dm_func == 6) {/* turn on all dynamic func */
				if (!(podmpriv->SupportAbility  & DYNAMIC_BB_DIG)) {
					struct rtw_dig *pDigTable = &podmpriv->DM_DigTable;
					pDigTable->CurIGValue = rtw_read8(Adapter, 0xc50);
				}
				podmpriv->SupportAbility = DYNAMIC_ALL_FUNC_ENABLE;
				DBG_88E("==> Turn on all dynamic function...\n");
			}
		}
		break;
	case HAL_DEF_DBG_DUMP_RXPKT:
		haldata->bDumpRxPkt = *((u8 *)pValue);
		break;
	case HAL_DEF_DBG_DUMP_TXPKT:
		haldata->bDumpTxPkt = *((u8 *)pValue);
		break;
	default:
		bResult = _FAIL;
		break;
	}

	return bResult;
}

void UpdateHalRAMask8188EUsb(struct adapter *adapt, u32 mac_id, u8 rssi_level)
{
	u8 init_rate = 0;
	u8 networkType, raid;
	u32 mask, rate_bitmap;
	u8 shortGIrate = false;
	int	supportRateNum = 0;
	struct sta_info	*psta;
	struct hal_data_8188e *haldata = &adapt->haldata;
	struct mlme_ext_priv	*pmlmeext = &adapt->mlmeextpriv;
	struct mlme_ext_info	*pmlmeinfo = &pmlmeext->mlmext_info;
	struct wlan_bssid_ex	*cur_network = &pmlmeinfo->network;

	if (mac_id >= NUM_STA) /* CAM_SIZE */
		return;
	psta = pmlmeinfo->FW_sta_info[mac_id].psta;
	if (!psta)
		return;
	switch (mac_id) {
	case 0:/*  for infra mode */
		supportRateNum = rtw_get_rateset_len(cur_network->SupportedRates);
		networkType = judge_network_type(adapt, cur_network->SupportedRates, supportRateNum) & 0xf;
		raid = networktype_to_raid(networkType);
		mask = update_supported_rate(cur_network->SupportedRates, supportRateNum);
		mask |= (pmlmeinfo->HT_enable) ? update_MSC_rate(&pmlmeinfo->HT_caps) : 0;
		if (support_short_GI(adapt, &pmlmeinfo->HT_caps))
			shortGIrate = true;
		break;
	case 1:/* for broadcast/multicast */
		supportRateNum = rtw_get_rateset_len(pmlmeinfo->FW_sta_info[mac_id].SupportedRates);
		if (pmlmeext->cur_wireless_mode & WIRELESS_11B)
			networkType = WIRELESS_11B;
		else
			networkType = WIRELESS_11G;
		raid = networktype_to_raid(networkType);
		mask = update_basic_rate(cur_network->SupportedRates, supportRateNum);
		break;
	default: /* for each sta in IBSS */
		supportRateNum = rtw_get_rateset_len(pmlmeinfo->FW_sta_info[mac_id].SupportedRates);
		networkType = judge_network_type(adapt, pmlmeinfo->FW_sta_info[mac_id].SupportedRates, supportRateNum) & 0xf;
		raid = networktype_to_raid(networkType);
		mask = update_supported_rate(cur_network->SupportedRates, supportRateNum);

		/* todo: support HT in IBSS */
		break;
	}

	rate_bitmap = 0x0fffffff;
	rate_bitmap = ODM_Get_Rate_Bitmap(&haldata->odmpriv, mac_id, mask, rssi_level);
	DBG_88E("%s => mac_id:%d, networkType:0x%02x, mask:0x%08x\n\t ==> rssi_level:%d, rate_bitmap:0x%08x\n",
		__func__, mac_id, networkType, mask, rssi_level, rate_bitmap);

	mask &= rate_bitmap;

	init_rate = get_highest_rate_idx(mask) & 0x3f;

	if (haldata->fw_ractrl) {
		u8 arg;

		arg = mac_id & 0x1f;/* MACID */
		arg |= BIT(7);
		if (shortGIrate)
			arg |= BIT(5);
		mask |= ((raid << 28) & 0xf0000000);
		DBG_88E("update raid entry, mask=0x%x, arg=0x%x\n", mask, arg);
		psta->ra_mask = mask;
		mask |= ((raid << 28) & 0xf0000000);

		/* to do ,for 8188E-SMIC */
		rtl8188e_set_raid_cmd(adapt, mask);
	} else {
		ODM_RA_UpdateRateInfo_8188E(&haldata->odmpriv,
				mac_id,
				raid,
				mask,
				shortGIrate
				);
	}
	/* set ra_id */
	psta->raid = raid;
	psta->init_rate = init_rate;
}

void SetBeaconRelatedRegisters8188EUsb(struct adapter *adapt)
{
	u32 value32;
	struct mlme_ext_priv	*pmlmeext = &adapt->mlmeextpriv;
	struct mlme_ext_info	*pmlmeinfo = &pmlmeext->mlmext_info;
	u32 bcn_ctrl_reg			= REG_BCN_CTRL;
	/* reset TSF, enable update TSF, correcting TSF On Beacon */

	/* BCN interval */
	rtw_write16(adapt, REG_BCN_INTERVAL, pmlmeinfo->bcn_interval);
	rtw_write8(adapt, REG_ATIMWND, 0x02);/*  2ms */

	_InitBeaconParameters(adapt);

	rtw_write8(adapt, REG_SLOT, 0x09);

	value32 = rtw_read32(adapt, REG_TCR);
	value32 &= ~TSFRST;
	rtw_write32(adapt,  REG_TCR, value32);

	value32 |= TSFRST;
	rtw_write32(adapt, REG_TCR, value32);

	/*  NOTE: Fix test chip's bug (about contention windows's randomness) */
	rtw_write8(adapt,  REG_RXTSF_OFFSET_CCK, 0x50);
	rtw_write8(adapt, REG_RXTSF_OFFSET_OFDM, 0x50);

	_BeaconFunctionEnable(adapt, true, true);

	ResumeTxBeacon(adapt);

	rtw_write8(adapt, bcn_ctrl_reg, rtw_read8(adapt, bcn_ctrl_reg) | BIT(1));
}

void rtl8188eu_init_default_value(struct adapter *adapt)
{
	struct hal_data_8188e *haldata = &adapt->haldata;
	struct pwrctrl_priv *pwrctrlpriv;
	u8 i;

	pwrctrlpriv = &adapt->pwrctrlpriv;

	/* init default value */
	haldata->fw_ractrl = false;
	if (!pwrctrlpriv->bkeepfwalive)
		haldata->LastHMEBoxNum = 0;

	/* init dm default value */
	haldata->odmpriv.RFCalibrateInfo.bIQKInitialized = false;
	haldata->odmpriv.RFCalibrateInfo.TM_Trigger = 0;/* for IQK */
	haldata->pwrGroupCnt = 0;
	haldata->PGMaxGroup = 13;
	haldata->odmpriv.RFCalibrateInfo.ThermalValue_HP_index = 0;
	for (i = 0; i < HP_THERMAL_NUM; i++)
		haldata->odmpriv.RFCalibrateInfo.ThermalValue_HP[i] = 0;
<<<<<<< HEAD
}

void rtl8188eu_alloc_haldata(struct adapter *adapt)
{
	adapt->HalData = kzalloc(sizeof(struct hal_data_8188e), GFP_KERNEL);
	if (!adapt->HalData)
		DBG_88E("cant not alloc memory for HAL DATA\n");
	adapt->hal_data_sz = sizeof(struct hal_data_8188e);
=======
>>>>>>> 754e0b0e
}<|MERGE_RESOLUTION|>--- conflicted
+++ resolved
@@ -384,16 +384,6 @@
 	rtw_write32(Adapter, REG_EDCA_VO_PARAM, 0x002FA226);
 }
 
-<<<<<<< HEAD
-static void _InitRDGSetting(struct adapter *Adapter)
-{
-	rtw_write8(Adapter, REG_RD_CTRL, 0xFF);
-	rtw_write16(Adapter, REG_RD_NAV_NXT, 0x200);
-	rtw_write8(Adapter, REG_RD_RESP_PKT_TH, 0x05);
-}
-
-=======
->>>>>>> 754e0b0e
 static void _InitRetryFunction(struct adapter *Adapter)
 {
 	u8 value8;
@@ -635,10 +625,6 @@
 
 	_InitTxBufferBoundary(Adapter, 0);
 
-<<<<<<< HEAD
-	HAL_INIT_PROFILE_TAG(HAL_INIT_STAGES_DOWNLOAD_FW);
-=======
->>>>>>> 754e0b0e
 	status = rtl8188e_FirmwareDownload(Adapter);
 
 	if (status != _SUCCESS) {
@@ -770,7 +756,6 @@
 	/*  is the same as eRfOff, we should change it to eRfOn after we config RF parameters. */
 	/*  Added by tynli. 2010.03.30. */
 	pwrctrlpriv->rf_pwrstate = rf_on;
-<<<<<<< HEAD
 
 	/*  enable Tx report. */
 	rtw_write8(Adapter,  REG_FWHW_TXQ_CTRL + 1, 0x0F);
@@ -784,22 +769,6 @@
 	/* enable tx DMA to drop the redundate data of packet */
 	rtw_write16(Adapter, REG_TXDMA_OFFSET_CHK, (rtw_read16(Adapter, REG_TXDMA_OFFSET_CHK) | DROP_DATA_EN));
 
-	HAL_INIT_PROFILE_TAG(HAL_INIT_STAGES_IQK);
-=======
-
-	/*  enable Tx report. */
-	rtw_write8(Adapter,  REG_FWHW_TXQ_CTRL + 1, 0x0F);
-
-	/*  Suggested by SD1 pisa. Added by tynli. 2011.10.21. */
-	rtw_write8(Adapter, REG_EARLY_MODE_CONTROL + 3, 0x01);/* Pretx_en, for WEP/TKIP SEC */
-
-	/* tynli_test_tx_report. */
-	rtw_write16(Adapter, REG_TX_RPT_TIME, 0x3DF0);
-
-	/* enable tx DMA to drop the redundate data of packet */
-	rtw_write16(Adapter, REG_TXDMA_OFFSET_CHK, (rtw_read16(Adapter, REG_TXDMA_OFFSET_CHK) | DROP_DATA_EN));
-
->>>>>>> 754e0b0e
 	/*  2010/08/26 MH Merge from 8192CE. */
 	if (pwrctrlpriv->rf_pwrstate == rf_on) {
 		if (haldata->odmpriv.RFCalibrateInfo.bIQKInitialized) {
@@ -809,16 +778,8 @@
 			haldata->odmpriv.RFCalibrateInfo.bIQKInitialized = true;
 		}
 
-<<<<<<< HEAD
-		HAL_INIT_PROFILE_TAG(HAL_INIT_STAGES_PW_TRACK);
-
 		ODM_TXPowerTrackingCheck(&haldata->odmpriv);
 
-		HAL_INIT_PROFILE_TAG(HAL_INIT_STAGES_LCK);
-=======
-		ODM_TXPowerTrackingCheck(&haldata->odmpriv);
-
->>>>>>> 754e0b0e
 		PHY_LCCalibrate_8188E(Adapter);
 	}
 
@@ -899,13 +860,7 @@
 	rtw_write32(Adapter, REG_HIMRE_88E, IMR_DISABLED_88E);
 
 	DBG_88E("bkeepfwalive(%x)\n", Adapter->pwrctrlpriv.bkeepfwalive);
-<<<<<<< HEAD
-	if (Adapter->pwrctrlpriv.bkeepfwalive) {
-		_ps_close_RF(Adapter);
-	} else {
-=======
 	if (!Adapter->pwrctrlpriv.bkeepfwalive) {
->>>>>>> 754e0b0e
 		if (Adapter->hw_init_completed) {
 			CardDisableRTL8188EU(Adapter);
 		}
@@ -925,11 +880,7 @@
 	/* issue Rx irp to receive data */
 	precvbuf = (struct recv_buf *)precvpriv->precv_buf;
 	for (i = 0; i < NR_RECVBUFF; i++) {
-<<<<<<< HEAD
-		if (!rtw_read_port(Adapter, precvpriv->ff_hwaddr, 0, (unsigned char *)precvbuf)) {
-=======
 		if (!rtw_read_port(Adapter, (unsigned char *)precvbuf)) {
->>>>>>> 754e0b0e
 			status = _FAIL;
 			goto exit;
 		}
@@ -947,42 +898,6 @@
 /*	EEPROM/EFUSE Content Parsing */
 /*  */
 /*  */
-<<<<<<< HEAD
-static void _ReadLEDSetting(struct adapter *Adapter, u8 *PROMContent, bool AutoloadFail)
-{
-	struct led_priv *pledpriv = &Adapter->ledpriv;
-	struct hal_data_8188e	*haldata = GET_HAL_DATA(Adapter);
-
-	pledpriv->bRegUseLed = true;
-	haldata->bLedOpenDrain = true;/*  Support Open-drain arrangement for controlling the LED. */
-}
-
-static void Hal_EfuseParsePIDVID_8188EU(struct adapter *adapt, u8 *hwinfo, bool AutoLoadFail)
-{
-	struct hal_data_8188e	*haldata = GET_HAL_DATA(adapt);
-
-	if (!AutoLoadFail) {
-		/*  VID, PID */
-		haldata->EEPROMVID = EF2BYTE(*(__le16 *)&hwinfo[EEPROM_VID_88EU]);
-		haldata->EEPROMPID = EF2BYTE(*(__le16 *)&hwinfo[EEPROM_PID_88EU]);
-
-		/*  Customer ID, 0x00 and 0xff are reserved for Realtek. */
-		haldata->EEPROMCustomerID = *(u8 *)&hwinfo[EEPROM_CUSTOMERID_88E];
-		haldata->EEPROMSubCustomerID = EEPROM_Default_SubCustomerID;
-	} else {
-		haldata->EEPROMVID			= EEPROM_Default_VID;
-		haldata->EEPROMPID			= EEPROM_Default_PID;
-
-		/*  Customer ID, 0x00 and 0xff are reserved for Realtek. */
-		haldata->EEPROMCustomerID		= EEPROM_Default_CustomerID;
-		haldata->EEPROMSubCustomerID	= EEPROM_Default_SubCustomerID;
-	}
-
-	DBG_88E("VID = 0x%04X, PID = 0x%04X\n", haldata->EEPROMVID, haldata->EEPROMPID);
-	DBG_88E("Customer ID: 0x%02X, SubCustomer ID: 0x%02X\n", haldata->EEPROMCustomerID, haldata->EEPROMSubCustomerID);
-}
-=======
->>>>>>> 754e0b0e
 
 static void Hal_EfuseParseMACAddr_8188EU(struct adapter *adapt, u8 *hwinfo, bool AutoLoadFail)
 {
@@ -999,43 +914,10 @@
 	}
 }
 
-<<<<<<< HEAD
-static void
-readAdapterInfo_8188EU(
-		struct adapter *adapt
-	)
-{
-	struct eeprom_priv *eeprom = &adapt->eeprompriv;
-
-	/* parse the eeprom/efuse content */
-	Hal_EfuseParseIDCode88E(adapt, eeprom->efuse_eeprom_data);
-	Hal_EfuseParsePIDVID_8188EU(adapt, eeprom->efuse_eeprom_data, eeprom->bautoload_fail_flag);
-	Hal_EfuseParseMACAddr_8188EU(adapt, eeprom->efuse_eeprom_data, eeprom->bautoload_fail_flag);
-
-	Hal_ReadPowerSavingMode88E(adapt, eeprom->efuse_eeprom_data, eeprom->bautoload_fail_flag);
-	Hal_ReadTxPowerInfo88E(adapt, eeprom->efuse_eeprom_data, eeprom->bautoload_fail_flag);
-	Hal_EfuseParseEEPROMVer88E(adapt, eeprom->efuse_eeprom_data, eeprom->bautoload_fail_flag);
-	rtl8188e_EfuseParseChnlPlan(adapt, eeprom->efuse_eeprom_data, eeprom->bautoload_fail_flag);
-	Hal_EfuseParseXtal_8188E(adapt, eeprom->efuse_eeprom_data, eeprom->bautoload_fail_flag);
-	Hal_EfuseParseCustomerID88E(adapt, eeprom->efuse_eeprom_data, eeprom->bautoload_fail_flag);
-	Hal_ReadAntennaDiversity88E(adapt, eeprom->efuse_eeprom_data, eeprom->bautoload_fail_flag);
-	Hal_EfuseParseBoardType88E(adapt, eeprom->efuse_eeprom_data, eeprom->bautoload_fail_flag);
-	Hal_ReadThermalMeter_88E(adapt, eeprom->efuse_eeprom_data, eeprom->bautoload_fail_flag);
-
-	_ReadLEDSetting(adapt, eeprom->efuse_eeprom_data, eeprom->bautoload_fail_flag);
-}
-
-static void _ReadPROMContent(
-	struct adapter *Adapter
-	)
-{
-	struct eeprom_priv *eeprom = &Adapter->eeprompriv;
-=======
 void ReadAdapterInfo8188EU(struct adapter *Adapter)
 {
 	struct eeprom_priv *eeprom = &Adapter->eeprompriv;
 	struct led_priv *ledpriv = &Adapter->ledpriv;
->>>>>>> 754e0b0e
 	u8 eeValue;
 
 	/*  Read EEPROM size before call any EEPROM function */
@@ -1049,33 +931,6 @@
 	DBG_88E("Boot from %s, Autoload %s !\n", (eeprom->EepromOrEfuse ? "EEPROM" : "EFUSE"),
 		(eeprom->bautoload_fail_flag ? "Fail" : "OK"));
 
-<<<<<<< HEAD
-	Hal_InitPGData88E(Adapter);
-	readAdapterInfo_8188EU(Adapter);
-}
-
-static void _ReadRFType(struct adapter *Adapter)
-{
-	struct hal_data_8188e	*haldata = GET_HAL_DATA(Adapter);
-
-	haldata->rf_chip = RF_6052;
-}
-
-static int _ReadAdapterInfo8188EU(struct adapter *Adapter)
-{
-	_ReadRFType(Adapter);/* rf_chip -> _InitRFType() */
-	_ReadPROMContent(Adapter);
-
-	return _SUCCESS;
-}
-
-void ReadAdapterInfo8188EU(struct adapter *Adapter)
-{
-	/*  Read EEPROM size before call any EEPROM function */
-	Adapter->EepromAddressSize = GetEEPROMSize8188E(Adapter);
-
-	_ReadAdapterInfo8188EU(Adapter);
-=======
 	if (!is_boot_from_eeprom(Adapter))
 		EFUSE_ShadowMapUpdate(Adapter);
 
@@ -1091,7 +946,6 @@
 	Hal_ReadThermalMeter_88E(Adapter, eeprom->efuse_eeprom_data, eeprom->bautoload_fail_flag);
 
 	ledpriv->bRegUseLed = true;
->>>>>>> 754e0b0e
 }
 
 static void ResumeTxBeacon(struct adapter *adapt)
@@ -2059,15 +1913,4 @@
 	haldata->odmpriv.RFCalibrateInfo.ThermalValue_HP_index = 0;
 	for (i = 0; i < HP_THERMAL_NUM; i++)
 		haldata->odmpriv.RFCalibrateInfo.ThermalValue_HP[i] = 0;
-<<<<<<< HEAD
-}
-
-void rtl8188eu_alloc_haldata(struct adapter *adapt)
-{
-	adapt->HalData = kzalloc(sizeof(struct hal_data_8188e), GFP_KERNEL);
-	if (!adapt->HalData)
-		DBG_88E("cant not alloc memory for HAL DATA\n");
-	adapt->hal_data_sz = sizeof(struct hal_data_8188e);
-=======
->>>>>>> 754e0b0e
 }