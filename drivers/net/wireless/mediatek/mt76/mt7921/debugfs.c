// SPDX-License-Identifier: ISC
/* Copyright (C) 2020 MediaTek Inc. */

#include "mt7921.h"
#include "eeprom.h"

static int
mt7921_reg_set(void *data, u64 val)
{
	struct mt7921_dev *dev = data;

	mt7921_mutex_acquire(dev);
	mt76_wr(dev, dev->mt76.debugfs_reg, val);
	mt7921_mutex_release(dev);

	return 0;
}

static int
mt7921_reg_get(void *data, u64 *val)
{
	struct mt7921_dev *dev = data;

	mt7921_mutex_acquire(dev);
	*val = mt76_rr(dev, dev->mt76.debugfs_reg);
	mt7921_mutex_release(dev);

	return 0;
}

DEFINE_DEBUGFS_ATTRIBUTE(fops_regval, mt7921_reg_get, mt7921_reg_set,
			 "0x%08llx\n");
static int
mt7921_fw_debug_set(void *data, u64 val)
{
	struct mt7921_dev *dev = data;

	mt7921_mutex_acquire(dev);

	dev->fw_debug = (u8)val;
	mt7921_mcu_fw_log_2_host(dev, dev->fw_debug);

	mt7921_mutex_release(dev);

	return 0;
}

static int
mt7921_fw_debug_get(void *data, u64 *val)
{
	struct mt7921_dev *dev = data;

	*val = dev->fw_debug;

	return 0;
}

DEFINE_DEBUGFS_ATTRIBUTE(fops_fw_debug, mt7921_fw_debug_get,
			 mt7921_fw_debug_set, "%lld\n");

static void
mt7921_ampdu_stat_read_phy(struct mt7921_phy *phy,
			   struct seq_file *file)
{
	struct mt7921_dev *dev = file->private;
	int bound[15], range[4], i;

	if (!phy)
		return;

	mt7921_mac_update_mib_stats(phy);

	/* Tx ampdu stat */
	for (i = 0; i < ARRAY_SIZE(range); i++)
		range[i] = mt76_rr(dev, MT_MIB_ARNG(0, i));

	for (i = 0; i < ARRAY_SIZE(bound); i++)
		bound[i] = MT_MIB_ARNCR_RANGE(range[i / 4], i % 4) + 1;

	seq_printf(file, "\nPhy0\n");

	seq_printf(file, "Length: %8d | ", bound[0]);
	for (i = 0; i < ARRAY_SIZE(bound) - 1; i++)
		seq_printf(file, "%3d  %3d | ", bound[i] + 1, bound[i + 1]);

	seq_puts(file, "\nCount:  ");
	for (i = 0; i < ARRAY_SIZE(bound); i++)
		seq_printf(file, "%8d | ", dev->mt76.aggr_stats[i]);
	seq_puts(file, "\n");

	seq_printf(file, "BA miss count: %d\n", phy->mib.ba_miss_cnt);
}

static int
mt7921_tx_stats_show(struct seq_file *file, void *data)
{
	struct mt7921_dev *dev = file->private;
	struct mt7921_phy *phy = &dev->phy;
	struct mib_stats *mib = &phy->mib;
	int i;
<<<<<<< HEAD

	mt7921_mutex_acquire(dev);

	mt7921_ampdu_stat_read_phy(phy, file);

=======

	mt7921_mutex_acquire(dev);

	mt7921_ampdu_stat_read_phy(phy, file);

>>>>>>> 754e0b0e
	seq_puts(file, "Tx MSDU stat:\n");
	for (i = 0; i < ARRAY_SIZE(mib->tx_amsdu); i++) {
		seq_printf(file, "AMSDU pack count of %d MSDU in TXD: %8d ",
			   i + 1, mib->tx_amsdu[i]);
		if (mib->tx_amsdu_cnt)
			seq_printf(file, "(%3d%%)\n",
				   mib->tx_amsdu[i] * 100 / mib->tx_amsdu_cnt);
		else
			seq_puts(file, "\n");
	}

	mt7921_mutex_release(dev);

	return 0;
}

DEFINE_SHOW_ATTRIBUTE(mt7921_tx_stats);

static int
mt7921_queues_acq(struct seq_file *s, void *data)
{
	struct mt7921_dev *dev = dev_get_drvdata(s->private);
	int i;

	mt7921_mutex_acquire(dev);

	for (i = 0; i < 16; i++) {
		int j, acs = i / 4, index = i % 4;
		u32 ctrl, val, qlen = 0;

		val = mt76_rr(dev, MT_PLE_AC_QEMPTY(acs, index));
		ctrl = BIT(31) | BIT(15) | (acs << 8);

		for (j = 0; j < 32; j++) {
			if (val & BIT(j))
				continue;

			mt76_wr(dev, MT_PLE_FL_Q0_CTRL,
				ctrl | (j + (index << 5)));
			qlen += mt76_get_field(dev, MT_PLE_FL_Q3_CTRL,
					       GENMASK(11, 0));
		}
		seq_printf(s, "AC%d%d: queued=%d\n", acs, index, qlen);
	}

	mt7921_mutex_release(dev);

	return 0;
}

static int
mt7921_queues_read(struct seq_file *s, void *data)
{
	struct mt7921_dev *dev = dev_get_drvdata(s->private);
	struct {
		struct mt76_queue *q;
		char *queue;
	} queue_map[] = {
		{ dev->mphy.q_tx[MT_TXQ_BE],	 "WFDMA0" },
		{ dev->mt76.q_mcu[MT_MCUQ_WM],	 "MCUWM"  },
		{ dev->mt76.q_mcu[MT_MCUQ_FWDL], "MCUFWQ" },
	};
	int i;

	for (i = 0; i < ARRAY_SIZE(queue_map); i++) {
		struct mt76_queue *q = queue_map[i].q;

		if (!q)
			continue;

		seq_printf(s,
			   "%s:	queued=%d head=%d tail=%d\n",
			   queue_map[i].queue, q->queued, q->head,
			   q->tail);
	}

	return 0;
}

static void
mt7921_seq_puts_array(struct seq_file *file, const char *str,
		      s8 *val, int len)
{
	int i;

	seq_printf(file, "%-16s:", str);
	for (i = 0; i < len; i++)
		if (val[i] == 127)
			seq_printf(file, " %6s", "N.A");
		else
			seq_printf(file, " %6d", val[i]);
	seq_puts(file, "\n");
}

#define mt7921_print_txpwr_entry(prefix, rate)				\
({									\
	mt7921_seq_puts_array(s, #prefix " (user)",			\
			      txpwr.data[TXPWR_USER].rate,		\
			      ARRAY_SIZE(txpwr.data[TXPWR_USER].rate)); \
	mt7921_seq_puts_array(s, #prefix " (eeprom)",			\
			      txpwr.data[TXPWR_EEPROM].rate,		\
			      ARRAY_SIZE(txpwr.data[TXPWR_EEPROM].rate)); \
	mt7921_seq_puts_array(s, #prefix " (tmac)",			\
			      txpwr.data[TXPWR_MAC].rate,		\
			      ARRAY_SIZE(txpwr.data[TXPWR_MAC].rate));	\
})

static int
mt7921_txpwr(struct seq_file *s, void *data)
{
	struct mt7921_dev *dev = dev_get_drvdata(s->private);
	struct mt7921_txpwr txpwr;
	int ret;

	mt7921_mutex_acquire(dev);
	ret = mt7921_get_txpwr_info(dev, &txpwr);
	mt7921_mutex_release(dev);

	if (ret)
		return ret;

	seq_printf(s, "Tx power table (channel %d)\n", txpwr.ch);
	seq_printf(s, "%-16s  %6s %6s %6s %6s\n",
		   " ", "1m", "2m", "5m", "11m");
	mt7921_print_txpwr_entry(CCK, cck);

	seq_printf(s, "%-16s  %6s %6s %6s %6s %6s %6s %6s %6s\n",
		   " ", "6m", "9m", "12m", "18m", "24m", "36m",
		   "48m", "54m");
	mt7921_print_txpwr_entry(OFDM, ofdm);

	seq_printf(s, "%-16s  %6s %6s %6s %6s %6s %6s %6s %6s\n",
		   " ", "mcs0", "mcs1", "mcs2", "mcs3", "mcs4", "mcs5",
		   "mcs6", "mcs7");
	mt7921_print_txpwr_entry(HT20, ht20);

	seq_printf(s, "%-16s  %6s %6s %6s %6s %6s %6s %6s %6s %6s\n",
		   " ", "mcs0", "mcs1", "mcs2", "mcs3", "mcs4", "mcs5",
		   "mcs6", "mcs7", "mcs32");
	mt7921_print_txpwr_entry(HT40, ht40);

	seq_printf(s, "%-16s  %6s %6s %6s %6s %6s %6s %6s %6s %6s %6s %6s %6s\n",
		   " ", "mcs0", "mcs1", "mcs2", "mcs3", "mcs4", "mcs5",
		   "mcs6", "mcs7", "mcs8", "mcs9", "mcs10", "mcs11");
	mt7921_print_txpwr_entry(VHT20, vht20);
	mt7921_print_txpwr_entry(VHT40, vht40);
	mt7921_print_txpwr_entry(VHT80, vht80);
	mt7921_print_txpwr_entry(VHT160, vht160);
	mt7921_print_txpwr_entry(HE26, he26);
	mt7921_print_txpwr_entry(HE52, he52);
	mt7921_print_txpwr_entry(HE106, he106);
	mt7921_print_txpwr_entry(HE242, he242);
	mt7921_print_txpwr_entry(HE484, he484);
	mt7921_print_txpwr_entry(HE996, he996);
	mt7921_print_txpwr_entry(HE996x2, he996x2);

	return 0;
}

static void
mt7921_pm_interface_iter(void *priv, u8 *mac, struct ieee80211_vif *vif)
{
	struct mt7921_dev *dev = priv;

	mt7921_mcu_set_beacon_filter(dev, vif, dev->pm.enable);
}

static int
mt7921_pm_set(void *data, u64 val)
{
	struct mt7921_dev *dev = data;
	struct mt76_connac_pm *pm = &dev->pm;
<<<<<<< HEAD
=======

	mutex_lock(&dev->mt76.mutex);
>>>>>>> 754e0b0e

	if (val == pm->enable)
		goto out;

	if (val == pm->enable)
		goto out;

	if (!pm->enable) {
		pm->stats.last_wake_event = jiffies;
		pm->stats.last_doze_event = jiffies;
	}
	/* make sure the chip is awake here and ps_work is scheduled
	 * just at end of the this routine.
	 */
	pm->enable = false;
	mt76_connac_pm_wake(&dev->mphy, pm);

	ieee80211_iterate_active_interfaces(mt76_hw(dev),
					    IEEE80211_IFACE_ITER_RESUME_ALL,
					    mt7921_pm_interface_iter, dev);

	mt76_connac_mcu_set_deep_sleep(&dev->mt76, pm->ds_enable);

<<<<<<< HEAD
out:
	mt7921_mutex_release(dev);
=======
	pm->enable = val;
	mt76_connac_power_save_sched(&dev->mphy, pm);
out:
	mutex_unlock(&dev->mt76.mutex);
>>>>>>> 754e0b0e

	return 0;
}

static int
mt7921_pm_get(void *data, u64 *val)
{
	struct mt7921_dev *dev = data;

	*val = dev->pm.enable;

	return 0;
}

DEFINE_DEBUGFS_ATTRIBUTE(fops_pm, mt7921_pm_get, mt7921_pm_set, "%lld\n");

static int
mt7921_deep_sleep_set(void *data, u64 val)
{
	struct mt7921_dev *dev = data;
	struct mt76_connac_pm *pm = &dev->pm;
	bool enable = !!val;

	mt7921_mutex_acquire(dev);
	if (pm->ds_enable != enable) {
		mt76_connac_mcu_set_deep_sleep(&dev->mt76, enable);
		pm->ds_enable = enable;
	}
	mt7921_mutex_release(dev);

	return 0;
}

static int
mt7921_deep_sleep_get(void *data, u64 *val)
{
	struct mt7921_dev *dev = data;

	*val = dev->pm.ds_enable;

	return 0;
}

DEFINE_DEBUGFS_ATTRIBUTE(fops_ds, mt7921_deep_sleep_get,
			 mt7921_deep_sleep_set, "%lld\n");

static int
mt7921_pm_stats(struct seq_file *s, void *data)
{
	struct mt7921_dev *dev = dev_get_drvdata(s->private);
	struct mt76_connac_pm *pm = &dev->pm;

	unsigned long awake_time = pm->stats.awake_time;
	unsigned long doze_time = pm->stats.doze_time;

	if (!test_bit(MT76_STATE_PM, &dev->mphy.state))
		awake_time += jiffies - pm->stats.last_wake_event;
	else
		doze_time += jiffies - pm->stats.last_doze_event;

	seq_printf(s, "awake time: %14u\ndoze time: %15u\n",
		   jiffies_to_msecs(awake_time),
		   jiffies_to_msecs(doze_time));

	seq_printf(s, "low power wakes: %9d\n", pm->stats.lp_wake);

	return 0;
}

static int
mt7921_pm_idle_timeout_set(void *data, u64 val)
{
	struct mt7921_dev *dev = data;

	dev->pm.idle_timeout = msecs_to_jiffies(val);

	return 0;
}

static int
mt7921_pm_idle_timeout_get(void *data, u64 *val)
{
	struct mt7921_dev *dev = data;

	*val = jiffies_to_msecs(dev->pm.idle_timeout);

	return 0;
}

DEFINE_DEBUGFS_ATTRIBUTE(fops_pm_idle_timeout, mt7921_pm_idle_timeout_get,
			 mt7921_pm_idle_timeout_set, "%lld\n");

static int mt7921_chip_reset(void *data, u64 val)
{
	struct mt7921_dev *dev = data;
	int ret = 0;

	switch (val) {
	case 1:
		/* Reset wifisys directly. */
		mt7921_reset(&dev->mt76);
		break;
	default:
		/* Collect the core dump before reset wifisys. */
		mt7921_mutex_acquire(dev);
		ret = mt76_connac_mcu_chip_config(&dev->mt76);
		mt7921_mutex_release(dev);
		break;
	}

	return ret;
}

DEFINE_DEBUGFS_ATTRIBUTE(fops_reset, NULL, mt7921_chip_reset, "%lld\n");

static int
mt7921s_sched_quota_read(struct seq_file *s, void *data)
{
	struct mt7921_dev *dev = dev_get_drvdata(s->private);
	struct mt76_sdio *sdio = &dev->mt76.sdio;

	seq_printf(s, "pse_data_quota\t%d\n", sdio->sched.pse_data_quota);
	seq_printf(s, "ple_data_quota\t%d\n", sdio->sched.ple_data_quota);
	seq_printf(s, "pse_mcu_quota\t%d\n", sdio->sched.pse_mcu_quota);
	seq_printf(s, "sched_deficit\t%d\n", sdio->sched.deficit);

	return 0;
}

int mt7921_init_debugfs(struct mt7921_dev *dev)
{
	struct dentry *dir;

	dir = mt76_register_debugfs_fops(&dev->mphy, &fops_regval);
	if (!dir)
		return -ENOMEM;

	debugfs_create_devm_seqfile(dev->mt76.dev, "queues", dir,
				    mt7921_queues_read);
	debugfs_create_devm_seqfile(dev->mt76.dev, "acq", dir,
				    mt7921_queues_acq);
	debugfs_create_devm_seqfile(dev->mt76.dev, "txpower_sku", dir,
				    mt7921_txpwr);
	debugfs_create_file("tx_stats", 0400, dir, dev, &mt7921_tx_stats_fops);
	debugfs_create_file("fw_debug", 0600, dir, dev, &fops_fw_debug);
	debugfs_create_file("runtime-pm", 0600, dir, dev, &fops_pm);
	debugfs_create_file("idle-timeout", 0600, dir, dev,
			    &fops_pm_idle_timeout);
	debugfs_create_file("chip_reset", 0600, dir, dev, &fops_reset);
	debugfs_create_devm_seqfile(dev->mt76.dev, "runtime_pm_stats", dir,
				    mt7921_pm_stats);
	debugfs_create_file("deep-sleep", 0600, dir, dev, &fops_ds);
	if (mt76_is_sdio(&dev->mt76))
		debugfs_create_devm_seqfile(dev->mt76.dev, "sched-quota", dir,
					    mt7921s_sched_quota_read);
	return 0;
}<|MERGE_RESOLUTION|>--- conflicted
+++ resolved
@@ -98,19 +98,11 @@
 	struct mt7921_phy *phy = &dev->phy;
 	struct mib_stats *mib = &phy->mib;
 	int i;
-<<<<<<< HEAD
 
 	mt7921_mutex_acquire(dev);
 
 	mt7921_ampdu_stat_read_phy(phy, file);
 
-=======
-
-	mt7921_mutex_acquire(dev);
-
-	mt7921_ampdu_stat_read_phy(phy, file);
-
->>>>>>> 754e0b0e
 	seq_puts(file, "Tx MSDU stat:\n");
 	for (i = 0; i < ARRAY_SIZE(mib->tx_amsdu); i++) {
 		seq_printf(file, "AMSDU pack count of %d MSDU in TXD: %8d ",
@@ -283,14 +275,8 @@
 {
 	struct mt7921_dev *dev = data;
 	struct mt76_connac_pm *pm = &dev->pm;
-<<<<<<< HEAD
-=======
 
 	mutex_lock(&dev->mt76.mutex);
->>>>>>> 754e0b0e
-
-	if (val == pm->enable)
-		goto out;
 
 	if (val == pm->enable)
 		goto out;
@@ -311,15 +297,10 @@
 
 	mt76_connac_mcu_set_deep_sleep(&dev->mt76, pm->ds_enable);
 
-<<<<<<< HEAD
-out:
-	mt7921_mutex_release(dev);
-=======
 	pm->enable = val;
 	mt76_connac_power_save_sched(&dev->mphy, pm);
 out:
 	mutex_unlock(&dev->mt76.mutex);
->>>>>>> 754e0b0e
 
 	return 0;
 }
