--- conflicted
+++ resolved
@@ -3822,21 +3822,6 @@
 	.occ_get = mlxsw_sp_resource_kvd_linear_occ_get,
 };
 
-<<<<<<< HEAD
-static struct devlink_resource_size_params mlxsw_sp_kvd_size_params;
-static struct devlink_resource_size_params mlxsw_sp_linear_size_params;
-static struct devlink_resource_size_params mlxsw_sp_hash_single_size_params;
-static struct devlink_resource_size_params mlxsw_sp_hash_double_size_params;
-=======
-static struct devlink_resource_ops mlxsw_sp_resource_kvd_hash_single_ops = {
-	.size_validate = mlxsw_sp_resource_kvd_hash_single_size_validate,
-};
-
-static struct devlink_resource_ops mlxsw_sp_resource_kvd_hash_double_ops = {
-	.size_validate = mlxsw_sp_resource_kvd_hash_double_size_validate,
-};
->>>>>>> ce380619
-
 static void
 mlxsw_sp_resource_size_params_prepare(struct mlxsw_core *mlxsw_core,
 				      struct devlink_resource_size_params *kvd_size_params,
@@ -3898,13 +3883,8 @@
 					true, kvd_size,
 					MLXSW_SP_RESOURCE_KVD,
 					DEVLINK_RESOURCE_ID_PARENT_TOP,
-<<<<<<< HEAD
-					&mlxsw_sp_kvd_size_params,
+					&kvd_size_params,
 					NULL);
-=======
-					&kvd_size_params,
-					&mlxsw_sp_resource_kvd_ops);
->>>>>>> ce380619
 	if (err)
 		return err;
 
@@ -3931,13 +3911,8 @@
 					false, double_size,
 					MLXSW_SP_RESOURCE_KVD_HASH_DOUBLE,
 					MLXSW_SP_RESOURCE_KVD,
-<<<<<<< HEAD
-					&mlxsw_sp_hash_double_size_params,
+					&hash_double_size_params,
 					NULL);
-=======
-					&hash_double_size_params,
-					&mlxsw_sp_resource_kvd_hash_double_ops);
->>>>>>> ce380619
 	if (err)
 		return err;
 
@@ -3946,13 +3921,8 @@
 					false, single_size,
 					MLXSW_SP_RESOURCE_KVD_HASH_SINGLE,
 					MLXSW_SP_RESOURCE_KVD,
-<<<<<<< HEAD
-					&mlxsw_sp_hash_single_size_params,
+					&hash_single_size_params,
 					NULL);
-=======
-					&hash_single_size_params,
-					&mlxsw_sp_resource_kvd_hash_single_ops);
->>>>>>> ce380619
 	if (err)
 		return err;
 
