--- conflicted
+++ resolved
@@ -1167,8 +1167,6 @@
 	return count;
 }
 
-<<<<<<< HEAD
-=======
 static ssize_t hl_timeout_locked_read(struct file *f, char __user *buf,
 					size_t count, loff_t *ppos)
 {
@@ -1208,7 +1206,6 @@
 	return count;
 }
 
->>>>>>> df0cc57e
 static const struct file_operations hl_data32b_fops = {
 	.owner = THIS_MODULE,
 	.read = hl_data_read32,
@@ -1282,15 +1279,12 @@
 	.write = hl_state_dump_write
 };
 
-<<<<<<< HEAD
-=======
 static const struct file_operations hl_timeout_locked_fops = {
 	.owner = THIS_MODULE,
 	.read = hl_timeout_locked_read,
 	.write = hl_timeout_locked_write
 };
 
->>>>>>> df0cc57e
 static const struct hl_info_list hl_debugfs_list[] = {
 	{"command_buffers", command_buffers_show, NULL},
 	{"command_submission", command_submission_show, NULL},
@@ -1472,15 +1466,12 @@
 				dev_entry,
 				&hl_state_dump_fops);
 
-<<<<<<< HEAD
-=======
 	debugfs_create_file("timeout_locked",
 				0644,
 				dev_entry->root,
 				dev_entry,
 				&hl_timeout_locked_fops);
 
->>>>>>> df0cc57e
 	for (i = 0, entry = dev_entry->entry_arr ; i < count ; i++, entry++) {
 		debugfs_create_file(hl_debugfs_list[i].name,
 					0444,
