/*
 * Copyright (C) 2007 Oracle.  All rights reserved.
 *
 * This program is free software; you can redistribute it and/or
 * modify it under the terms of the GNU General Public
 * License v2 as published by the Free Software Foundation.
 *
 * This program is distributed in the hope that it will be useful,
 * but WITHOUT ANY WARRANTY; without even the implied warranty of
 * MERCHANTABILITY or FITNESS FOR A PARTICULAR PURPOSE.  See the GNU
 * General Public License for more details.
 *
 * You should have received a copy of the GNU General Public
 * License along with this program; if not, write to the
 * Free Software Foundation, Inc., 59 Temple Place - Suite 330,
 * Boston, MA 021110-1307, USA.
 */

#ifndef __BTRFS_CTREE__
#define __BTRFS_CTREE__

#include <linux/mm.h>
#include <linux/sched/signal.h>
#include <linux/highmem.h>
#include <linux/fs.h>
#include <linux/rwsem.h>
#include <linux/semaphore.h>
#include <linux/completion.h>
#include <linux/backing-dev.h>
#include <linux/wait.h>
#include <linux/slab.h>
#include <linux/kobject.h>
#include <trace/events/btrfs.h>
#include <asm/kmap_types.h>
#include <linux/pagemap.h>
#include <linux/btrfs.h>
#include <linux/btrfs_tree.h>
#include <linux/workqueue.h>
#include <linux/security.h>
#include <linux/sizes.h>
#include <linux/dynamic_debug.h>
#include <linux/refcount.h>
#include "extent_io.h"
#include "extent_map.h"
#include "async-thread.h"

struct btrfs_trans_handle;
struct btrfs_transaction;
struct btrfs_pending_snapshot;
extern struct kmem_cache *btrfs_trans_handle_cachep;
extern struct kmem_cache *btrfs_bit_radix_cachep;
extern struct kmem_cache *btrfs_path_cachep;
extern struct kmem_cache *btrfs_free_space_cachep;
struct btrfs_ordered_sum;

#ifdef CONFIG_BTRFS_FS_RUN_SANITY_TESTS
#define STATIC noinline
#else
#define STATIC static noinline
#endif

#define BTRFS_MAGIC 0x4D5F53665248425FULL /* ascii _BHRfS_M, no null */

#define BTRFS_MAX_MIRRORS 3

#define BTRFS_MAX_LEVEL 8

#define BTRFS_COMPAT_EXTENT_TREE_V0

/*
 * the max metadata block size.  This limit is somewhat artificial,
 * but the memmove costs go through the roof for larger blocks.
 */
#define BTRFS_MAX_METADATA_BLOCKSIZE 65536

/*
 * we can actually store much bigger names, but lets not confuse the rest
 * of linux
 */
#define BTRFS_NAME_LEN 255

/*
 * Theoretical limit is larger, but we keep this down to a sane
 * value. That should limit greatly the possibility of collisions on
 * inode ref items.
 */
#define BTRFS_LINK_MAX 65535U

static const int btrfs_csum_sizes[] = { 4 };

/* four bytes for CRC32 */
#define BTRFS_EMPTY_DIR_SIZE 0

/* ioprio of readahead is set to idle */
#define BTRFS_IOPRIO_READA (IOPRIO_PRIO_VALUE(IOPRIO_CLASS_IDLE, 0))

#define BTRFS_DIRTY_METADATA_THRESH	SZ_32M

#define BTRFS_MAX_EXTENT_SIZE SZ_128M

/*
 * Count how many BTRFS_MAX_EXTENT_SIZE cover the @size
 */
static inline u32 count_max_extents(u64 size)
{
	return div_u64(size + BTRFS_MAX_EXTENT_SIZE - 1, BTRFS_MAX_EXTENT_SIZE);
}

struct btrfs_mapping_tree {
	struct extent_map_tree map_tree;
};

static inline unsigned long btrfs_chunk_item_size(int num_stripes)
{
	BUG_ON(num_stripes == 0);
	return sizeof(struct btrfs_chunk) +
		sizeof(struct btrfs_stripe) * (num_stripes - 1);
}

/*
 * File system states
 */
#define BTRFS_FS_STATE_ERROR		0
#define BTRFS_FS_STATE_REMOUNTING	1
#define BTRFS_FS_STATE_TRANS_ABORTED	2
#define BTRFS_FS_STATE_DEV_REPLACING	3
#define BTRFS_FS_STATE_DUMMY_FS_INFO	4

#define BTRFS_BACKREF_REV_MAX		256
#define BTRFS_BACKREF_REV_SHIFT		56
#define BTRFS_BACKREF_REV_MASK		(((u64)BTRFS_BACKREF_REV_MAX - 1) << \
					 BTRFS_BACKREF_REV_SHIFT)

#define BTRFS_OLD_BACKREF_REV		0
#define BTRFS_MIXED_BACKREF_REV		1

/*
 * every tree block (leaf or node) starts with this header.
 */
struct btrfs_header {
	/* these first four must match the super block */
	u8 csum[BTRFS_CSUM_SIZE];
	u8 fsid[BTRFS_FSID_SIZE]; /* FS specific uuid */
	__le64 bytenr; /* which block this node is supposed to live in */
	__le64 flags;

	/* allowed to be different from the super from here on down */
	u8 chunk_tree_uuid[BTRFS_UUID_SIZE];
	__le64 generation;
	__le64 owner;
	__le32 nritems;
	u8 level;
} __attribute__ ((__packed__));

/*
 * this is a very generous portion of the super block, giving us
 * room to translate 14 chunks with 3 stripes each.
 */
#define BTRFS_SYSTEM_CHUNK_ARRAY_SIZE 2048

/*
 * just in case we somehow lose the roots and are not able to mount,
 * we store an array of the roots from previous transactions
 * in the super.
 */
#define BTRFS_NUM_BACKUP_ROOTS 4
struct btrfs_root_backup {
	__le64 tree_root;
	__le64 tree_root_gen;

	__le64 chunk_root;
	__le64 chunk_root_gen;

	__le64 extent_root;
	__le64 extent_root_gen;

	__le64 fs_root;
	__le64 fs_root_gen;

	__le64 dev_root;
	__le64 dev_root_gen;

	__le64 csum_root;
	__le64 csum_root_gen;

	__le64 total_bytes;
	__le64 bytes_used;
	__le64 num_devices;
	/* future */
	__le64 unused_64[4];

	u8 tree_root_level;
	u8 chunk_root_level;
	u8 extent_root_level;
	u8 fs_root_level;
	u8 dev_root_level;
	u8 csum_root_level;
	/* future and to align */
	u8 unused_8[10];
} __attribute__ ((__packed__));

/*
 * the super block basically lists the main trees of the FS
 * it currently lacks any block count etc etc
 */
struct btrfs_super_block {
	u8 csum[BTRFS_CSUM_SIZE];
	/* the first 4 fields must match struct btrfs_header */
	u8 fsid[BTRFS_FSID_SIZE];    /* FS specific uuid */
	__le64 bytenr; /* this block number */
	__le64 flags;

	/* allowed to be different from the btrfs_header from here own down */
	__le64 magic;
	__le64 generation;
	__le64 root;
	__le64 chunk_root;
	__le64 log_root;

	/* this will help find the new super based on the log root */
	__le64 log_root_transid;
	__le64 total_bytes;
	__le64 bytes_used;
	__le64 root_dir_objectid;
	__le64 num_devices;
	__le32 sectorsize;
	__le32 nodesize;
	__le32 __unused_leafsize;
	__le32 stripesize;
	__le32 sys_chunk_array_size;
	__le64 chunk_root_generation;
	__le64 compat_flags;
	__le64 compat_ro_flags;
	__le64 incompat_flags;
	__le16 csum_type;
	u8 root_level;
	u8 chunk_root_level;
	u8 log_root_level;
	struct btrfs_dev_item dev_item;

	char label[BTRFS_LABEL_SIZE];

	__le64 cache_generation;
	__le64 uuid_tree_generation;

	/* future expansion */
	__le64 reserved[30];
	u8 sys_chunk_array[BTRFS_SYSTEM_CHUNK_ARRAY_SIZE];
	struct btrfs_root_backup super_roots[BTRFS_NUM_BACKUP_ROOTS];
} __attribute__ ((__packed__));

/*
 * Compat flags that we support.  If any incompat flags are set other than the
 * ones specified below then we will fail to mount
 */
#define BTRFS_FEATURE_COMPAT_SUPP		0ULL
#define BTRFS_FEATURE_COMPAT_SAFE_SET		0ULL
#define BTRFS_FEATURE_COMPAT_SAFE_CLEAR		0ULL

#define BTRFS_FEATURE_COMPAT_RO_SUPP			\
	(BTRFS_FEATURE_COMPAT_RO_FREE_SPACE_TREE |	\
	 BTRFS_FEATURE_COMPAT_RO_FREE_SPACE_TREE_VALID)

#define BTRFS_FEATURE_COMPAT_RO_SAFE_SET	0ULL
#define BTRFS_FEATURE_COMPAT_RO_SAFE_CLEAR	0ULL

#define BTRFS_FEATURE_INCOMPAT_SUPP			\
	(BTRFS_FEATURE_INCOMPAT_MIXED_BACKREF |		\
	 BTRFS_FEATURE_INCOMPAT_DEFAULT_SUBVOL |	\
	 BTRFS_FEATURE_INCOMPAT_MIXED_GROUPS |		\
	 BTRFS_FEATURE_INCOMPAT_BIG_METADATA |		\
	 BTRFS_FEATURE_INCOMPAT_COMPRESS_LZO |		\
	 BTRFS_FEATURE_INCOMPAT_COMPRESS_ZSTD |		\
	 BTRFS_FEATURE_INCOMPAT_RAID56 |		\
	 BTRFS_FEATURE_INCOMPAT_EXTENDED_IREF |		\
	 BTRFS_FEATURE_INCOMPAT_SKINNY_METADATA |	\
	 BTRFS_FEATURE_INCOMPAT_NO_HOLES)

#define BTRFS_FEATURE_INCOMPAT_SAFE_SET			\
	(BTRFS_FEATURE_INCOMPAT_EXTENDED_IREF)
#define BTRFS_FEATURE_INCOMPAT_SAFE_CLEAR		0ULL

/*
 * A leaf is full of items. offset and size tell us where to find
 * the item in the leaf (relative to the start of the data area)
 */
struct btrfs_item {
	struct btrfs_disk_key key;
	__le32 offset;
	__le32 size;
} __attribute__ ((__packed__));

/*
 * leaves have an item area and a data area:
 * [item0, item1....itemN] [free space] [dataN...data1, data0]
 *
 * The data is separate from the items to get the keys closer together
 * during searches.
 */
struct btrfs_leaf {
	struct btrfs_header header;
	struct btrfs_item items[];
} __attribute__ ((__packed__));

/*
 * all non-leaf blocks are nodes, they hold only keys and pointers to
 * other blocks
 */
struct btrfs_key_ptr {
	struct btrfs_disk_key key;
	__le64 blockptr;
	__le64 generation;
} __attribute__ ((__packed__));

struct btrfs_node {
	struct btrfs_header header;
	struct btrfs_key_ptr ptrs[];
} __attribute__ ((__packed__));

/*
 * btrfs_paths remember the path taken from the root down to the leaf.
 * level 0 is always the leaf, and nodes[1...BTRFS_MAX_LEVEL] will point
 * to any other levels that are present.
 *
 * The slots array records the index of the item or block pointer
 * used while walking the tree.
 */
enum { READA_NONE = 0, READA_BACK, READA_FORWARD };
struct btrfs_path {
	struct extent_buffer *nodes[BTRFS_MAX_LEVEL];
	int slots[BTRFS_MAX_LEVEL];
	/* if there is real range locking, this locks field will change */
	u8 locks[BTRFS_MAX_LEVEL];
	u8 reada;
	/* keep some upper locks as we walk down */
	u8 lowest_level;

	/*
	 * set by btrfs_split_item, tells search_slot to keep all locks
	 * and to force calls to keep space in the nodes
	 */
	unsigned int search_for_split:1;
	unsigned int keep_locks:1;
	unsigned int skip_locking:1;
	unsigned int leave_spinning:1;
	unsigned int search_commit_root:1;
	unsigned int need_commit_sem:1;
	unsigned int skip_release_on_error:1;
};
#define BTRFS_MAX_EXTENT_ITEM_SIZE(r) ((BTRFS_LEAF_DATA_SIZE(r->fs_info) >> 4) - \
					sizeof(struct btrfs_item))
struct btrfs_dev_replace {
	u64 replace_state;	/* see #define above */
	u64 time_started;	/* seconds since 1-Jan-1970 */
	u64 time_stopped;	/* seconds since 1-Jan-1970 */
	atomic64_t num_write_errors;
	atomic64_t num_uncorrectable_read_errors;

	u64 cursor_left;
	u64 committed_cursor_left;
	u64 cursor_left_last_write_of_item;
	u64 cursor_right;

	u64 cont_reading_from_srcdev_mode;	/* see #define above */

	int is_valid;
	int item_needs_writeback;
	struct btrfs_device *srcdev;
	struct btrfs_device *tgtdev;

	pid_t lock_owner;
	atomic_t nesting_level;
	struct mutex lock_finishing_cancel_unmount;
	rwlock_t lock;
	atomic_t read_locks;
	atomic_t blocking_readers;
	wait_queue_head_t read_lock_wq;

	struct btrfs_scrub_progress scrub_progress;
};

/* For raid type sysfs entries */
struct raid_kobject {
	int raid_type;
	struct kobject kobj;
};

struct btrfs_space_info {
	spinlock_t lock;

	u64 total_bytes;	/* total bytes in the space,
				   this doesn't take mirrors into account */
	u64 bytes_used;		/* total bytes used,
				   this doesn't take mirrors into account */
	u64 bytes_pinned;	/* total bytes pinned, will be freed when the
				   transaction finishes */
	u64 bytes_reserved;	/* total bytes the allocator has reserved for
				   current allocations */
	u64 bytes_may_use;	/* number of bytes that may be used for
				   delalloc/allocations */
	u64 bytes_readonly;	/* total bytes that are read only */

	u64 max_extent_size;	/* This will hold the maximum extent size of
				   the space info if we had an ENOSPC in the
				   allocator. */

	unsigned int full:1;	/* indicates that we cannot allocate any more
				   chunks for this space */
	unsigned int chunk_alloc:1;	/* set if we are allocating a chunk */

	unsigned int flush:1;		/* set if we are trying to make space */

	unsigned int force_alloc;	/* set if we need to force a chunk
					   alloc for this space */

	u64 disk_used;		/* total bytes used on disk */
	u64 disk_total;		/* total bytes on disk, takes mirrors into
				   account */

	u64 flags;

	/*
	 * bytes_pinned is kept in line with what is actually pinned, as in
	 * we've called update_block_group and dropped the bytes_used counter
	 * and increased the bytes_pinned counter.  However this means that
	 * bytes_pinned does not reflect the bytes that will be pinned once the
	 * delayed refs are flushed, so this counter is inc'ed every time we
	 * call btrfs_free_extent so it is a realtime count of what will be
	 * freed once the transaction is committed.  It will be zeroed every
	 * time the transaction commits.
	 */
	struct percpu_counter total_bytes_pinned;

	struct list_head list;
	/* Protected by the spinlock 'lock'. */
	struct list_head ro_bgs;
	struct list_head priority_tickets;
	struct list_head tickets;
	/*
	 * tickets_id just indicates the next ticket will be handled, so note
	 * it's not stored per ticket.
	 */
	u64 tickets_id;

	struct rw_semaphore groups_sem;
	/* for block groups in our same type */
	struct list_head block_groups[BTRFS_NR_RAID_TYPES];
	wait_queue_head_t wait;

	struct kobject kobj;
	struct kobject *block_group_kobjs[BTRFS_NR_RAID_TYPES];
};

#define	BTRFS_BLOCK_RSV_GLOBAL		1
#define	BTRFS_BLOCK_RSV_DELALLOC	2
#define	BTRFS_BLOCK_RSV_TRANS		3
#define	BTRFS_BLOCK_RSV_CHUNK		4
#define	BTRFS_BLOCK_RSV_DELOPS		5
#define	BTRFS_BLOCK_RSV_EMPTY		6
#define	BTRFS_BLOCK_RSV_TEMP		7

struct btrfs_block_rsv {
	u64 size;
	u64 reserved;
	struct btrfs_space_info *space_info;
	spinlock_t lock;
	unsigned short full;
	unsigned short type;
	unsigned short failfast;
};

/*
 * free clusters are used to claim free space in relatively large chunks,
 * allowing us to do less seeky writes. They are used for all metadata
 * allocations. In ssd_spread mode they are also used for data allocations.
 */
struct btrfs_free_cluster {
	spinlock_t lock;
	spinlock_t refill_lock;
	struct rb_root root;

	/* largest extent in this cluster */
	u64 max_size;

	/* first extent starting offset */
	u64 window_start;

	/* We did a full search and couldn't create a cluster */
	bool fragmented;

	struct btrfs_block_group_cache *block_group;
	/*
	 * when a cluster is allocated from a block group, we put the
	 * cluster onto a list in the block group so that it can
	 * be freed before the block group is freed.
	 */
	struct list_head block_group_list;
};

enum btrfs_caching_type {
	BTRFS_CACHE_NO		= 0,
	BTRFS_CACHE_STARTED	= 1,
	BTRFS_CACHE_FAST	= 2,
	BTRFS_CACHE_FINISHED	= 3,
	BTRFS_CACHE_ERROR	= 4,
};

enum btrfs_disk_cache_state {
	BTRFS_DC_WRITTEN	= 0,
	BTRFS_DC_ERROR		= 1,
	BTRFS_DC_CLEAR		= 2,
	BTRFS_DC_SETUP		= 3,
};

struct btrfs_caching_control {
	struct list_head list;
	struct mutex mutex;
	wait_queue_head_t wait;
	struct btrfs_work work;
	struct btrfs_block_group_cache *block_group;
	u64 progress;
	refcount_t count;
};

/* Once caching_thread() finds this much free space, it will wake up waiters. */
#define CACHING_CTL_WAKE_UP (1024 * 1024 * 2)

struct btrfs_io_ctl {
	void *cur, *orig;
	struct page *page;
	struct page **pages;
	struct btrfs_fs_info *fs_info;
	struct inode *inode;
	unsigned long size;
	int index;
	int num_pages;
	int entries;
	int bitmaps;
	unsigned check_crcs:1;
};

/*
 * Tree to record all locked full stripes of a RAID5/6 block group
 */
struct btrfs_full_stripe_locks_tree {
	struct rb_root root;
	struct mutex lock;
};

struct btrfs_block_group_cache {
	struct btrfs_key key;
	struct btrfs_block_group_item item;
	struct btrfs_fs_info *fs_info;
	struct inode *inode;
	spinlock_t lock;
	u64 pinned;
	u64 reserved;
	u64 delalloc_bytes;
	u64 bytes_super;
	u64 flags;
	u64 cache_generation;

	/*
	 * If the free space extent count exceeds this number, convert the block
	 * group to bitmaps.
	 */
	u32 bitmap_high_thresh;

	/*
	 * If the free space extent count drops below this number, convert the
	 * block group back to extents.
	 */
	u32 bitmap_low_thresh;

	/*
	 * It is just used for the delayed data space allocation because
	 * only the data space allocation and the relative metadata update
	 * can be done cross the transaction.
	 */
	struct rw_semaphore data_rwsem;

	/* for raid56, this is a full stripe, without parity */
	unsigned long full_stripe_len;

	unsigned int ro;
	unsigned int iref:1;
	unsigned int has_caching_ctl:1;
	unsigned int removed:1;

	int disk_cache_state;

	/* cache tracking stuff */
	int cached;
	struct btrfs_caching_control *caching_ctl;
	u64 last_byte_to_unpin;

	struct btrfs_space_info *space_info;

	/* free space cache stuff */
	struct btrfs_free_space_ctl *free_space_ctl;

	/* block group cache stuff */
	struct rb_node cache_node;

	/* for block groups in the same raid type */
	struct list_head list;

	/* usage count */
	atomic_t count;

	/* List of struct btrfs_free_clusters for this block group.
	 * Today it will only have one thing on it, but that may change
	 */
	struct list_head cluster_list;

	/* For delayed block group creation or deletion of empty block groups */
	struct list_head bg_list;

	/* For read-only block groups */
	struct list_head ro_list;

	atomic_t trimming;

	/* For dirty block groups */
	struct list_head dirty_list;
	struct list_head io_list;

	struct btrfs_io_ctl io_ctl;

	/*
	 * Incremented when doing extent allocations and holding a read lock
	 * on the space_info's groups_sem semaphore.
	 * Decremented when an ordered extent that represents an IO against this
	 * block group's range is created (after it's added to its inode's
	 * root's list of ordered extents) or immediately after the allocation
	 * if it's a metadata extent or fallocate extent (for these cases we
	 * don't create ordered extents).
	 */
	atomic_t reservations;

	/*
	 * Incremented while holding the spinlock *lock* by a task checking if
	 * it can perform a nocow write (incremented if the value for the *ro*
	 * field is 0). Decremented by such tasks once they create an ordered
	 * extent or before that if some error happens before reaching that step.
	 * This is to prevent races between block group relocation and nocow
	 * writes through direct IO.
	 */
	atomic_t nocow_writers;

	/* Lock for free space tree operations. */
	struct mutex free_space_lock;

	/*
	 * Does the block group need to be added to the free space tree?
	 * Protected by free_space_lock.
	 */
	int needs_free_space;

	/* Record locked full stripes for RAID5/6 block group */
	struct btrfs_full_stripe_locks_tree full_stripe_locks_root;
};

/* delayed seq elem */
struct seq_list {
	struct list_head list;
	u64 seq;
};

#define SEQ_LIST_INIT(name)	{ .list = LIST_HEAD_INIT((name).list), .seq = 0 }

#define SEQ_LAST	((u64)-1)

enum btrfs_orphan_cleanup_state {
	ORPHAN_CLEANUP_STARTED	= 1,
	ORPHAN_CLEANUP_DONE	= 2,
};

/* used by the raid56 code to lock stripes for read/modify/write */
struct btrfs_stripe_hash {
	struct list_head hash_list;
	wait_queue_head_t wait;
	spinlock_t lock;
};

/* used by the raid56 code to lock stripes for read/modify/write */
struct btrfs_stripe_hash_table {
	struct list_head stripe_cache;
	spinlock_t cache_lock;
	int cache_size;
	struct btrfs_stripe_hash table[];
};

#define BTRFS_STRIPE_HASH_TABLE_BITS 11

void btrfs_init_async_reclaim_work(struct work_struct *work);

/* fs_info */
struct reloc_control;
struct btrfs_device;
struct btrfs_fs_devices;
struct btrfs_balance_control;
struct btrfs_delayed_root;

#define BTRFS_FS_BARRIER			1
#define BTRFS_FS_CLOSING_START			2
#define BTRFS_FS_CLOSING_DONE			3
#define BTRFS_FS_LOG_RECOVERING			4
#define BTRFS_FS_OPEN				5
#define BTRFS_FS_QUOTA_ENABLED			6
#define BTRFS_FS_QUOTA_ENABLING			7
#define BTRFS_FS_UPDATE_UUID_TREE_GEN		9
#define BTRFS_FS_CREATING_FREE_SPACE_TREE	10
#define BTRFS_FS_BTREE_ERR			11
#define BTRFS_FS_LOG1_ERR			12
#define BTRFS_FS_LOG2_ERR			13
#define BTRFS_FS_QUOTA_OVERRIDE			14
/* Used to record internally whether fs has been frozen */
#define BTRFS_FS_FROZEN				15

/*
 * Indicate that a whole-filesystem exclusive operation is running
 * (device replace, resize, device add/delete, balance)
 */
#define BTRFS_FS_EXCL_OP			16

struct btrfs_fs_info {
	u8 fsid[BTRFS_FSID_SIZE];
	u8 chunk_tree_uuid[BTRFS_UUID_SIZE];
	unsigned long flags;
	struct btrfs_root *extent_root;
	struct btrfs_root *tree_root;
	struct btrfs_root *chunk_root;
	struct btrfs_root *dev_root;
	struct btrfs_root *fs_root;
	struct btrfs_root *csum_root;
	struct btrfs_root *quota_root;
	struct btrfs_root *uuid_root;
	struct btrfs_root *free_space_root;

	/* the log root tree is a directory of all the other log roots */
	struct btrfs_root *log_root_tree;

	spinlock_t fs_roots_radix_lock;
	struct radix_tree_root fs_roots_radix;

	/* block group cache stuff */
	spinlock_t block_group_cache_lock;
	u64 first_logical_byte;
	struct rb_root block_group_cache_tree;

	/* keep track of unallocated space */
	atomic64_t free_chunk_space;

	struct extent_io_tree freed_extents[2];
	struct extent_io_tree *pinned_extents;

	/* logical->physical extent mapping */
	struct btrfs_mapping_tree mapping_tree;

	/*
	 * block reservation for extent, checksum, root tree and
	 * delayed dir index item
	 */
	struct btrfs_block_rsv global_block_rsv;
	/* block reservation for delay allocation */
	struct btrfs_block_rsv delalloc_block_rsv;
	/* block reservation for metadata operations */
	struct btrfs_block_rsv trans_block_rsv;
	/* block reservation for chunk tree */
	struct btrfs_block_rsv chunk_block_rsv;
	/* block reservation for delayed operations */
	struct btrfs_block_rsv delayed_block_rsv;

	struct btrfs_block_rsv empty_block_rsv;

	u64 generation;
	u64 last_trans_committed;
	u64 avg_delayed_ref_runtime;

	/*
	 * this is updated to the current trans every time a full commit
	 * is required instead of the faster short fsync log commits
	 */
	u64 last_trans_log_full_commit;
	unsigned long mount_opt;
	/*
	 * Track requests for actions that need to be done during transaction
	 * commit (like for some mount options).
	 */
	unsigned long pending_changes;
	unsigned long compress_type:4;
	int commit_interval;
	/*
	 * It is a suggestive number, the read side is safe even it gets a
	 * wrong number because we will write out the data into a regular
	 * extent. The write side(mount/remount) is under ->s_umount lock,
	 * so it is also safe.
	 */
	u64 max_inline;

	struct btrfs_transaction *running_transaction;
	wait_queue_head_t transaction_throttle;
	wait_queue_head_t transaction_wait;
	wait_queue_head_t transaction_blocked_wait;
	wait_queue_head_t async_submit_wait;

	/*
	 * Used to protect the incompat_flags, compat_flags, compat_ro_flags
	 * when they are updated.
	 *
	 * Because we do not clear the flags for ever, so we needn't use
	 * the lock on the read side.
	 *
	 * We also needn't use the lock when we mount the fs, because
	 * there is no other task which will update the flag.
	 */
	spinlock_t super_lock;
	struct btrfs_super_block *super_copy;
	struct btrfs_super_block *super_for_commit;
	struct super_block *sb;
	struct inode *btree_inode;
	struct mutex tree_log_mutex;
	struct mutex transaction_kthread_mutex;
	struct mutex cleaner_mutex;
	struct mutex chunk_mutex;
	struct mutex volume_mutex;

	/*
	 * this is taken to make sure we don't set block groups ro after
	 * the free space cache has been allocated on them
	 */
	struct mutex ro_block_group_mutex;

	/* this is used during read/modify/write to make sure
	 * no two ios are trying to mod the same stripe at the same
	 * time
	 */
	struct btrfs_stripe_hash_table *stripe_hash_table;

	/*
	 * this protects the ordered operations list only while we are
	 * processing all of the entries on it.  This way we make
	 * sure the commit code doesn't find the list temporarily empty
	 * because another function happens to be doing non-waiting preflush
	 * before jumping into the main commit.
	 */
	struct mutex ordered_operations_mutex;

	struct rw_semaphore commit_root_sem;

	struct rw_semaphore cleanup_work_sem;

	struct rw_semaphore subvol_sem;
	struct srcu_struct subvol_srcu;

	spinlock_t trans_lock;
	/*
	 * the reloc mutex goes with the trans lock, it is taken
	 * during commit to protect us from the relocation code
	 */
	struct mutex reloc_mutex;

	struct list_head trans_list;
	struct list_head dead_roots;
	struct list_head caching_block_groups;

	spinlock_t delayed_iput_lock;
	struct list_head delayed_iputs;
	struct mutex cleaner_delayed_iput_mutex;

	/* this protects tree_mod_seq_list */
	spinlock_t tree_mod_seq_lock;
	atomic64_t tree_mod_seq;
	struct list_head tree_mod_seq_list;

	/* this protects tree_mod_log */
	rwlock_t tree_mod_log_lock;
	struct rb_root tree_mod_log;

	atomic_t nr_async_submits;
	atomic_t async_submit_draining;
	atomic_t nr_async_bios;
	atomic_t async_delalloc_pages;
	atomic_t open_ioctl_trans;

	/*
	 * this is used to protect the following list -- ordered_roots.
	 */
	spinlock_t ordered_root_lock;

	/*
	 * all fs/file tree roots in which there are data=ordered extents
	 * pending writeback are added into this list.
	 *
	 * these can span multiple transactions and basically include
	 * every dirty data page that isn't from nodatacow
	 */
	struct list_head ordered_roots;

	struct mutex delalloc_root_mutex;
	spinlock_t delalloc_root_lock;
	/* all fs/file tree roots that have delalloc inodes. */
	struct list_head delalloc_roots;

	/*
	 * there is a pool of worker threads for checksumming during writes
	 * and a pool for checksumming after reads.  This is because readers
	 * can run with FS locks held, and the writers may be waiting for
	 * those locks.  We don't want ordering in the pending list to cause
	 * deadlocks, and so the two are serviced separately.
	 *
	 * A third pool does submit_bio to avoid deadlocking with the other
	 * two
	 */
	struct btrfs_workqueue *workers;
	struct btrfs_workqueue *delalloc_workers;
	struct btrfs_workqueue *flush_workers;
	struct btrfs_workqueue *endio_workers;
	struct btrfs_workqueue *endio_meta_workers;
	struct btrfs_workqueue *endio_raid56_workers;
	struct btrfs_workqueue *endio_repair_workers;
	struct btrfs_workqueue *rmw_workers;
	struct btrfs_workqueue *endio_meta_write_workers;
	struct btrfs_workqueue *endio_write_workers;
	struct btrfs_workqueue *endio_freespace_worker;
	struct btrfs_workqueue *submit_workers;
	struct btrfs_workqueue *caching_workers;
	struct btrfs_workqueue *readahead_workers;

	/*
	 * fixup workers take dirty pages that didn't properly go through
	 * the cow mechanism and make them safe to write.  It happens
	 * for the sys_munmap function call path
	 */
	struct btrfs_workqueue *fixup_workers;
	struct btrfs_workqueue *delayed_workers;

	/* the extent workers do delayed refs on the extent allocation tree */
	struct btrfs_workqueue *extent_workers;
	struct task_struct *transaction_kthread;
	struct task_struct *cleaner_kthread;
	int thread_pool_size;

	struct kobject *space_info_kobj;

	u64 total_pinned;

	/* used to keep from writing metadata until there is a nice batch */
	struct percpu_counter dirty_metadata_bytes;
	struct percpu_counter delalloc_bytes;
	s32 dirty_metadata_batch;
	s32 delalloc_batch;

	struct list_head dirty_cowonly_roots;

	struct btrfs_fs_devices *fs_devices;

	/*
	 * the space_info list is almost entirely read only.  It only changes
	 * when we add a new raid type to the FS, and that happens
	 * very rarely.  RCU is used to protect it.
	 */
	struct list_head space_info;

	struct btrfs_space_info *data_sinfo;

	struct reloc_control *reloc_ctl;

	/* data_alloc_cluster is only used in ssd_spread mode */
	struct btrfs_free_cluster data_alloc_cluster;

	/* all metadata allocations go through this cluster */
	struct btrfs_free_cluster meta_alloc_cluster;

	/* auto defrag inodes go here */
	spinlock_t defrag_inodes_lock;
	struct rb_root defrag_inodes;
	atomic_t defrag_running;

	/* Used to protect avail_{data, metadata, system}_alloc_bits */
	seqlock_t profiles_lock;
	/*
	 * these three are in extended format (availability of single
	 * chunks is denoted by BTRFS_AVAIL_ALLOC_BIT_SINGLE bit, other
	 * types are denoted by corresponding BTRFS_BLOCK_GROUP_* bits)
	 */
	u64 avail_data_alloc_bits;
	u64 avail_metadata_alloc_bits;
	u64 avail_system_alloc_bits;

	/* restriper state */
	spinlock_t balance_lock;
	struct mutex balance_mutex;
	atomic_t balance_running;
	atomic_t balance_pause_req;
	atomic_t balance_cancel_req;
	struct btrfs_balance_control *balance_ctl;
	wait_queue_head_t balance_wait_q;

	unsigned data_chunk_allocations;
	unsigned metadata_ratio;

	void *bdev_holder;

	/* private scrub information */
	struct mutex scrub_lock;
	atomic_t scrubs_running;
	atomic_t scrub_pause_req;
	atomic_t scrubs_paused;
	atomic_t scrub_cancel_req;
	wait_queue_head_t scrub_pause_wait;
	int scrub_workers_refcnt;
	struct btrfs_workqueue *scrub_workers;
	struct btrfs_workqueue *scrub_wr_completion_workers;
	struct btrfs_workqueue *scrub_nocow_workers;
	struct btrfs_workqueue *scrub_parity_workers;

#ifdef CONFIG_BTRFS_FS_CHECK_INTEGRITY
	u32 check_integrity_print_mask;
#endif
	/* is qgroup tracking in a consistent state? */
	u64 qgroup_flags;

	/* holds configuration and tracking. Protected by qgroup_lock */
	struct rb_root qgroup_tree;
	struct rb_root qgroup_op_tree;
	spinlock_t qgroup_lock;
	spinlock_t qgroup_op_lock;
	atomic_t qgroup_op_seq;

	/*
	 * used to avoid frequently calling ulist_alloc()/ulist_free()
	 * when doing qgroup accounting, it must be protected by qgroup_lock.
	 */
	struct ulist *qgroup_ulist;

	/* protect user change for quota operations */
	struct mutex qgroup_ioctl_lock;

	/* list of dirty qgroups to be written at next commit */
	struct list_head dirty_qgroups;

	/* used by qgroup for an efficient tree traversal */
	u64 qgroup_seq;

	/* qgroup rescan items */
	struct mutex qgroup_rescan_lock; /* protects the progress item */
	struct btrfs_key qgroup_rescan_progress;
	struct btrfs_workqueue *qgroup_rescan_workers;
	struct completion qgroup_rescan_completion;
	struct btrfs_work qgroup_rescan_work;
	bool qgroup_rescan_running;	/* protected by qgroup_rescan_lock */

	/* filesystem state */
	unsigned long fs_state;

	struct btrfs_delayed_root *delayed_root;

	/* readahead tree */
	spinlock_t reada_lock;
	struct radix_tree_root reada_tree;

	/* readahead works cnt */
	atomic_t reada_works_cnt;

	/* Extent buffer radix tree */
	spinlock_t buffer_lock;
	struct radix_tree_root buffer_radix;

	/* next backup root to be overwritten */
	int backup_root_index;

	/* device replace state */
	struct btrfs_dev_replace dev_replace;

	struct percpu_counter bio_counter;
	wait_queue_head_t replace_wait;

	struct semaphore uuid_tree_rescan_sem;

	/* Used to reclaim the metadata space in the background. */
	struct work_struct async_reclaim_work;

	spinlock_t unused_bgs_lock;
	struct list_head unused_bgs;
	struct mutex unused_bg_unpin_mutex;
	struct mutex delete_unused_bgs_mutex;

	/* For btrfs to record security options */
	struct security_mnt_opts security_opts;

	/*
	 * Chunks that can't be freed yet (under a trim/discard operation)
	 * and will be latter freed. Protected by fs_info->chunk_mutex.
	 */
	struct list_head pinned_chunks;

	/* Cached block sizes */
	u32 nodesize;
	u32 sectorsize;
	u32 stripesize;
};

static inline struct btrfs_fs_info *btrfs_sb(struct super_block *sb)
{
	return sb->s_fs_info;
}

struct btrfs_subvolume_writers {
	struct percpu_counter	counter;
	wait_queue_head_t	wait;
};

/*
 * The state of btrfs root
 */
/*
 * btrfs_record_root_in_trans is a multi-step process,
 * and it can race with the balancing code.   But the
 * race is very small, and only the first time the root
 * is added to each transaction.  So IN_TRANS_SETUP
 * is used to tell us when more checks are required
 */
#define BTRFS_ROOT_IN_TRANS_SETUP	0
#define BTRFS_ROOT_REF_COWS		1
#define BTRFS_ROOT_TRACK_DIRTY		2
#define BTRFS_ROOT_IN_RADIX		3
#define BTRFS_ROOT_ORPHAN_ITEM_INSERTED	4
#define BTRFS_ROOT_DEFRAG_RUNNING	5
#define BTRFS_ROOT_FORCE_COW		6
#define BTRFS_ROOT_MULTI_LOG_TASKS	7
#define BTRFS_ROOT_DIRTY		8

/*
 * in ram representation of the tree.  extent_root is used for all allocations
 * and for the extent tree extent_root root.
 */
struct btrfs_root {
	struct extent_buffer *node;

	struct extent_buffer *commit_root;
	struct btrfs_root *log_root;
	struct btrfs_root *reloc_root;

	unsigned long state;
	struct btrfs_root_item root_item;
	struct btrfs_key root_key;
	struct btrfs_fs_info *fs_info;
	struct extent_io_tree dirty_log_pages;

	struct mutex objectid_mutex;

	spinlock_t accounting_lock;
	struct btrfs_block_rsv *block_rsv;

	/* free ino cache stuff */
	struct btrfs_free_space_ctl *free_ino_ctl;
	enum btrfs_caching_type ino_cache_state;
	spinlock_t ino_cache_lock;
	wait_queue_head_t ino_cache_wait;
	struct btrfs_free_space_ctl *free_ino_pinned;
	u64 ino_cache_progress;
	struct inode *ino_cache_inode;

	struct mutex log_mutex;
	wait_queue_head_t log_writer_wait;
	wait_queue_head_t log_commit_wait[2];
	struct list_head log_ctxs[2];
	atomic_t log_writers;
	atomic_t log_commit[2];
	atomic_t log_batch;
	int log_transid;
	/* No matter the commit succeeds or not*/
	int log_transid_committed;
	/* Just be updated when the commit succeeds. */
	int last_log_commit;
	pid_t log_start_pid;

	u64 objectid;
	u64 last_trans;

	u32 type;

	u64 highest_objectid;

#ifdef CONFIG_BTRFS_FS_RUN_SANITY_TESTS
	/* only used with CONFIG_BTRFS_FS_RUN_SANITY_TESTS is enabled */
	u64 alloc_bytenr;
#endif

	u64 defrag_trans_start;
	struct btrfs_key defrag_progress;
	struct btrfs_key defrag_max;
	char *name;

	/* the dirty list is only used by non-reference counted roots */
	struct list_head dirty_list;

	struct list_head root_list;

	spinlock_t log_extents_lock[2];
	struct list_head logged_list[2];

	spinlock_t orphan_lock;
	atomic_t orphan_inodes;
	struct btrfs_block_rsv *orphan_block_rsv;
	int orphan_cleanup_state;

	spinlock_t inode_lock;
	/* red-black tree that keeps track of in-memory inodes */
	struct rb_root inode_tree;

	/*
	 * radix tree that keeps track of delayed nodes of every inode,
	 * protected by inode_lock
	 */
	struct radix_tree_root delayed_nodes_tree;
	/*
	 * right now this just gets used so that a root has its own devid
	 * for stat.  It may be used for more later
	 */
	dev_t anon_dev;

	spinlock_t root_item_lock;
	refcount_t refs;

	struct mutex delalloc_mutex;
	spinlock_t delalloc_lock;
	/*
	 * all of the inodes that have delalloc bytes.  It is possible for
	 * this list to be empty even when there is still dirty data=ordered
	 * extents waiting to finish IO.
	 */
	struct list_head delalloc_inodes;
	struct list_head delalloc_root;
	u64 nr_delalloc_inodes;

	struct mutex ordered_extent_mutex;
	/*
	 * this is used by the balancing code to wait for all the pending
	 * ordered extents
	 */
	spinlock_t ordered_extent_lock;

	/*
	 * all of the data=ordered extents pending writeback
	 * these can span multiple transactions and basically include
	 * every dirty data page that isn't from nodatacow
	 */
	struct list_head ordered_extents;
	struct list_head ordered_root;
	u64 nr_ordered_extents;

	/*
	 * Number of currently running SEND ioctls to prevent
	 * manipulation with the read-only status via SUBVOL_SETFLAGS
	 */
	int send_in_progress;
	struct btrfs_subvolume_writers *subv_writers;
	atomic_t will_be_snapshotted;

	/* For qgroup metadata space reserve */
	atomic64_t qgroup_meta_rsv;
};

<<<<<<< HEAD
=======
struct btrfs_file_private {
	struct btrfs_trans_handle *trans;
	void *filldir_buf;
};

>>>>>>> bb176f67
static inline u32 btrfs_inode_sectorsize(const struct inode *inode)
{
	return btrfs_sb(inode->i_sb)->sectorsize;
}

static inline u32 BTRFS_LEAF_DATA_SIZE(const struct btrfs_fs_info *info)
{

	return info->nodesize - sizeof(struct btrfs_header);
}

#define BTRFS_LEAF_DATA_OFFSET		offsetof(struct btrfs_leaf, items)

static inline u32 BTRFS_MAX_ITEM_SIZE(const struct btrfs_fs_info *info)
{
	return BTRFS_LEAF_DATA_SIZE(info) - sizeof(struct btrfs_item);
}

static inline u32 BTRFS_NODEPTRS_PER_BLOCK(const struct btrfs_fs_info *info)
{
	return BTRFS_LEAF_DATA_SIZE(info) / sizeof(struct btrfs_key_ptr);
}

#define BTRFS_FILE_EXTENT_INLINE_DATA_START		\
		(offsetof(struct btrfs_file_extent_item, disk_bytenr))
static inline u32 BTRFS_MAX_INLINE_DATA_SIZE(const struct btrfs_fs_info *info)
{
	return BTRFS_MAX_ITEM_SIZE(info) -
	       BTRFS_FILE_EXTENT_INLINE_DATA_START;
}

static inline u32 BTRFS_MAX_XATTR_SIZE(const struct btrfs_fs_info *info)
{
	return BTRFS_MAX_ITEM_SIZE(info) - sizeof(struct btrfs_dir_item);
}

/*
 * Flags for mount options.
 *
 * Note: don't forget to add new options to btrfs_show_options()
 */
#define BTRFS_MOUNT_NODATASUM		(1 << 0)
#define BTRFS_MOUNT_NODATACOW		(1 << 1)
#define BTRFS_MOUNT_NOBARRIER		(1 << 2)
#define BTRFS_MOUNT_SSD			(1 << 3)
#define BTRFS_MOUNT_DEGRADED		(1 << 4)
#define BTRFS_MOUNT_COMPRESS		(1 << 5)
#define BTRFS_MOUNT_NOTREELOG           (1 << 6)
#define BTRFS_MOUNT_FLUSHONCOMMIT       (1 << 7)
#define BTRFS_MOUNT_SSD_SPREAD		(1 << 8)
#define BTRFS_MOUNT_NOSSD		(1 << 9)
#define BTRFS_MOUNT_DISCARD		(1 << 10)
#define BTRFS_MOUNT_FORCE_COMPRESS      (1 << 11)
#define BTRFS_MOUNT_SPACE_CACHE		(1 << 12)
#define BTRFS_MOUNT_CLEAR_CACHE		(1 << 13)
#define BTRFS_MOUNT_USER_SUBVOL_RM_ALLOWED (1 << 14)
#define BTRFS_MOUNT_ENOSPC_DEBUG	 (1 << 15)
#define BTRFS_MOUNT_AUTO_DEFRAG		(1 << 16)
#define BTRFS_MOUNT_INODE_MAP_CACHE	(1 << 17)
#define BTRFS_MOUNT_USEBACKUPROOT	(1 << 18)
#define BTRFS_MOUNT_SKIP_BALANCE	(1 << 19)
#define BTRFS_MOUNT_CHECK_INTEGRITY	(1 << 20)
#define BTRFS_MOUNT_CHECK_INTEGRITY_INCLUDING_EXTENT_DATA (1 << 21)
#define BTRFS_MOUNT_PANIC_ON_FATAL_ERROR	(1 << 22)
#define BTRFS_MOUNT_RESCAN_UUID_TREE	(1 << 23)
#define BTRFS_MOUNT_FRAGMENT_DATA	(1 << 24)
#define BTRFS_MOUNT_FRAGMENT_METADATA	(1 << 25)
#define BTRFS_MOUNT_FREE_SPACE_TREE	(1 << 26)
#define BTRFS_MOUNT_NOLOGREPLAY		(1 << 27)

#define BTRFS_DEFAULT_COMMIT_INTERVAL	(30)
#define BTRFS_DEFAULT_MAX_INLINE	(2048)

#define btrfs_clear_opt(o, opt)		((o) &= ~BTRFS_MOUNT_##opt)
#define btrfs_set_opt(o, opt)		((o) |= BTRFS_MOUNT_##opt)
#define btrfs_raw_test_opt(o, opt)	((o) & BTRFS_MOUNT_##opt)
#define btrfs_test_opt(fs_info, opt)	((fs_info)->mount_opt & \
					 BTRFS_MOUNT_##opt)

#define btrfs_set_and_info(fs_info, opt, fmt, args...)			\
{									\
	if (!btrfs_test_opt(fs_info, opt))				\
		btrfs_info(fs_info, fmt, ##args);			\
	btrfs_set_opt(fs_info->mount_opt, opt);				\
}

#define btrfs_clear_and_info(fs_info, opt, fmt, args...)		\
{									\
	if (btrfs_test_opt(fs_info, opt))				\
		btrfs_info(fs_info, fmt, ##args);			\
	btrfs_clear_opt(fs_info->mount_opt, opt);			\
}

#ifdef CONFIG_BTRFS_DEBUG
static inline int
btrfs_should_fragment_free_space(struct btrfs_block_group_cache *block_group)
{
	struct btrfs_fs_info *fs_info = block_group->fs_info;

	return (btrfs_test_opt(fs_info, FRAGMENT_METADATA) &&
		block_group->flags & BTRFS_BLOCK_GROUP_METADATA) ||
	       (btrfs_test_opt(fs_info, FRAGMENT_DATA) &&
		block_group->flags &  BTRFS_BLOCK_GROUP_DATA);
}
#endif

/*
 * Requests for changes that need to be done during transaction commit.
 *
 * Internal mount options that are used for special handling of the real
 * mount options (eg. cannot be set during remount and have to be set during
 * transaction commit)
 */

#define BTRFS_PENDING_SET_INODE_MAP_CACHE	(0)
#define BTRFS_PENDING_CLEAR_INODE_MAP_CACHE	(1)
#define BTRFS_PENDING_COMMIT			(2)

#define btrfs_test_pending(info, opt)	\
	test_bit(BTRFS_PENDING_##opt, &(info)->pending_changes)
#define btrfs_set_pending(info, opt)	\
	set_bit(BTRFS_PENDING_##opt, &(info)->pending_changes)
#define btrfs_clear_pending(info, opt)	\
	clear_bit(BTRFS_PENDING_##opt, &(info)->pending_changes)

/*
 * Helpers for setting pending mount option changes.
 *
 * Expects corresponding macros
 * BTRFS_PENDING_SET_ and CLEAR_ + short mount option name
 */
#define btrfs_set_pending_and_info(info, opt, fmt, args...)            \
do {                                                                   \
       if (!btrfs_raw_test_opt((info)->mount_opt, opt)) {              \
               btrfs_info((info), fmt, ##args);                        \
               btrfs_set_pending((info), SET_##opt);                   \
               btrfs_clear_pending((info), CLEAR_##opt);               \
       }                                                               \
} while(0)

#define btrfs_clear_pending_and_info(info, opt, fmt, args...)          \
do {                                                                   \
       if (btrfs_raw_test_opt((info)->mount_opt, opt)) {               \
               btrfs_info((info), fmt, ##args);                        \
               btrfs_set_pending((info), CLEAR_##opt);                 \
               btrfs_clear_pending((info), SET_##opt);                 \
       }                                                               \
} while(0)

/*
 * Inode flags
 */
#define BTRFS_INODE_NODATASUM		(1 << 0)
#define BTRFS_INODE_NODATACOW		(1 << 1)
#define BTRFS_INODE_READONLY		(1 << 2)
#define BTRFS_INODE_NOCOMPRESS		(1 << 3)
#define BTRFS_INODE_PREALLOC		(1 << 4)
#define BTRFS_INODE_SYNC		(1 << 5)
#define BTRFS_INODE_IMMUTABLE		(1 << 6)
#define BTRFS_INODE_APPEND		(1 << 7)
#define BTRFS_INODE_NODUMP		(1 << 8)
#define BTRFS_INODE_NOATIME		(1 << 9)
#define BTRFS_INODE_DIRSYNC		(1 << 10)
#define BTRFS_INODE_COMPRESS		(1 << 11)

#define BTRFS_INODE_ROOT_ITEM_INIT	(1 << 31)

struct btrfs_map_token {
	const struct extent_buffer *eb;
	char *kaddr;
	unsigned long offset;
};

#define BTRFS_BYTES_TO_BLKS(fs_info, bytes) \
				((bytes) >> (fs_info)->sb->s_blocksize_bits)

static inline void btrfs_init_map_token (struct btrfs_map_token *token)
{
	token->kaddr = NULL;
}

/* some macros to generate set/get functions for the struct fields.  This
 * assumes there is a lefoo_to_cpu for every type, so lets make a simple
 * one for u8:
 */
#define le8_to_cpu(v) (v)
#define cpu_to_le8(v) (v)
#define __le8 u8

#define read_eb_member(eb, ptr, type, member, result) (\
	read_extent_buffer(eb, (char *)(result),			\
			   ((unsigned long)(ptr)) +			\
			    offsetof(type, member),			\
			   sizeof(((type *)0)->member)))

#define write_eb_member(eb, ptr, type, member, result) (\
	write_extent_buffer(eb, (char *)(result),			\
			   ((unsigned long)(ptr)) +			\
			    offsetof(type, member),			\
			   sizeof(((type *)0)->member)))

#define DECLARE_BTRFS_SETGET_BITS(bits)					\
u##bits btrfs_get_token_##bits(const struct extent_buffer *eb,		\
			       const void *ptr, unsigned long off,	\
			       struct btrfs_map_token *token);		\
void btrfs_set_token_##bits(struct extent_buffer *eb, const void *ptr,	\
			    unsigned long off, u##bits val,		\
			    struct btrfs_map_token *token);		\
static inline u##bits btrfs_get_##bits(const struct extent_buffer *eb,	\
				       const void *ptr,			\
				       unsigned long off)		\
{									\
	return btrfs_get_token_##bits(eb, ptr, off, NULL);		\
}									\
static inline void btrfs_set_##bits(struct extent_buffer *eb, void *ptr,\
				    unsigned long off, u##bits val)	\
{									\
       btrfs_set_token_##bits(eb, ptr, off, val, NULL);			\
}

DECLARE_BTRFS_SETGET_BITS(8)
DECLARE_BTRFS_SETGET_BITS(16)
DECLARE_BTRFS_SETGET_BITS(32)
DECLARE_BTRFS_SETGET_BITS(64)

#define BTRFS_SETGET_FUNCS(name, type, member, bits)			\
static inline u##bits btrfs_##name(const struct extent_buffer *eb,	\
				   const type *s)			\
{									\
	BUILD_BUG_ON(sizeof(u##bits) != sizeof(((type *)0))->member);	\
	return btrfs_get_##bits(eb, s, offsetof(type, member));		\
}									\
static inline void btrfs_set_##name(struct extent_buffer *eb, type *s,	\
				    u##bits val)			\
{									\
	BUILD_BUG_ON(sizeof(u##bits) != sizeof(((type *)0))->member);	\
	btrfs_set_##bits(eb, s, offsetof(type, member), val);		\
}									\
static inline u##bits btrfs_token_##name(const struct extent_buffer *eb,\
					 const type *s,			\
					 struct btrfs_map_token *token)	\
{									\
	BUILD_BUG_ON(sizeof(u##bits) != sizeof(((type *)0))->member);	\
	return btrfs_get_token_##bits(eb, s, offsetof(type, member), token); \
}									\
static inline void btrfs_set_token_##name(struct extent_buffer *eb,	\
					  type *s, u##bits val,		\
                                         struct btrfs_map_token *token)	\
{									\
	BUILD_BUG_ON(sizeof(u##bits) != sizeof(((type *)0))->member);	\
	btrfs_set_token_##bits(eb, s, offsetof(type, member), val, token); \
}

#define BTRFS_SETGET_HEADER_FUNCS(name, type, member, bits)		\
static inline u##bits btrfs_##name(const struct extent_buffer *eb)	\
{									\
	const type *p = page_address(eb->pages[0]);			\
	u##bits res = le##bits##_to_cpu(p->member);			\
	return res;							\
}									\
static inline void btrfs_set_##name(struct extent_buffer *eb,		\
				    u##bits val)			\
{									\
	type *p = page_address(eb->pages[0]);				\
	p->member = cpu_to_le##bits(val);				\
}

#define BTRFS_SETGET_STACK_FUNCS(name, type, member, bits)		\
static inline u##bits btrfs_##name(const type *s)			\
{									\
	return le##bits##_to_cpu(s->member);				\
}									\
static inline void btrfs_set_##name(type *s, u##bits val)		\
{									\
	s->member = cpu_to_le##bits(val);				\
}


static inline u64 btrfs_device_total_bytes(struct extent_buffer *eb,
					   struct btrfs_dev_item *s)
{
	BUILD_BUG_ON(sizeof(u64) !=
		     sizeof(((struct btrfs_dev_item *)0))->total_bytes);
	return btrfs_get_64(eb, s, offsetof(struct btrfs_dev_item,
					    total_bytes));
}
static inline void btrfs_set_device_total_bytes(struct extent_buffer *eb,
						struct btrfs_dev_item *s,
						u64 val)
{
	BUILD_BUG_ON(sizeof(u64) !=
		     sizeof(((struct btrfs_dev_item *)0))->total_bytes);
	WARN_ON(!IS_ALIGNED(val, eb->fs_info->sectorsize));
	btrfs_set_64(eb, s, offsetof(struct btrfs_dev_item, total_bytes), val);
}


BTRFS_SETGET_FUNCS(device_type, struct btrfs_dev_item, type, 64);
BTRFS_SETGET_FUNCS(device_bytes_used, struct btrfs_dev_item, bytes_used, 64);
BTRFS_SETGET_FUNCS(device_io_align, struct btrfs_dev_item, io_align, 32);
BTRFS_SETGET_FUNCS(device_io_width, struct btrfs_dev_item, io_width, 32);
BTRFS_SETGET_FUNCS(device_start_offset, struct btrfs_dev_item,
		   start_offset, 64);
BTRFS_SETGET_FUNCS(device_sector_size, struct btrfs_dev_item, sector_size, 32);
BTRFS_SETGET_FUNCS(device_id, struct btrfs_dev_item, devid, 64);
BTRFS_SETGET_FUNCS(device_group, struct btrfs_dev_item, dev_group, 32);
BTRFS_SETGET_FUNCS(device_seek_speed, struct btrfs_dev_item, seek_speed, 8);
BTRFS_SETGET_FUNCS(device_bandwidth, struct btrfs_dev_item, bandwidth, 8);
BTRFS_SETGET_FUNCS(device_generation, struct btrfs_dev_item, generation, 64);

BTRFS_SETGET_STACK_FUNCS(stack_device_type, struct btrfs_dev_item, type, 64);
BTRFS_SETGET_STACK_FUNCS(stack_device_total_bytes, struct btrfs_dev_item,
			 total_bytes, 64);
BTRFS_SETGET_STACK_FUNCS(stack_device_bytes_used, struct btrfs_dev_item,
			 bytes_used, 64);
BTRFS_SETGET_STACK_FUNCS(stack_device_io_align, struct btrfs_dev_item,
			 io_align, 32);
BTRFS_SETGET_STACK_FUNCS(stack_device_io_width, struct btrfs_dev_item,
			 io_width, 32);
BTRFS_SETGET_STACK_FUNCS(stack_device_sector_size, struct btrfs_dev_item,
			 sector_size, 32);
BTRFS_SETGET_STACK_FUNCS(stack_device_id, struct btrfs_dev_item, devid, 64);
BTRFS_SETGET_STACK_FUNCS(stack_device_group, struct btrfs_dev_item,
			 dev_group, 32);
BTRFS_SETGET_STACK_FUNCS(stack_device_seek_speed, struct btrfs_dev_item,
			 seek_speed, 8);
BTRFS_SETGET_STACK_FUNCS(stack_device_bandwidth, struct btrfs_dev_item,
			 bandwidth, 8);
BTRFS_SETGET_STACK_FUNCS(stack_device_generation, struct btrfs_dev_item,
			 generation, 64);

static inline unsigned long btrfs_device_uuid(struct btrfs_dev_item *d)
{
	return (unsigned long)d + offsetof(struct btrfs_dev_item, uuid);
}

static inline unsigned long btrfs_device_fsid(struct btrfs_dev_item *d)
{
	return (unsigned long)d + offsetof(struct btrfs_dev_item, fsid);
}

BTRFS_SETGET_FUNCS(chunk_length, struct btrfs_chunk, length, 64);
BTRFS_SETGET_FUNCS(chunk_owner, struct btrfs_chunk, owner, 64);
BTRFS_SETGET_FUNCS(chunk_stripe_len, struct btrfs_chunk, stripe_len, 64);
BTRFS_SETGET_FUNCS(chunk_io_align, struct btrfs_chunk, io_align, 32);
BTRFS_SETGET_FUNCS(chunk_io_width, struct btrfs_chunk, io_width, 32);
BTRFS_SETGET_FUNCS(chunk_sector_size, struct btrfs_chunk, sector_size, 32);
BTRFS_SETGET_FUNCS(chunk_type, struct btrfs_chunk, type, 64);
BTRFS_SETGET_FUNCS(chunk_num_stripes, struct btrfs_chunk, num_stripes, 16);
BTRFS_SETGET_FUNCS(chunk_sub_stripes, struct btrfs_chunk, sub_stripes, 16);
BTRFS_SETGET_FUNCS(stripe_devid, struct btrfs_stripe, devid, 64);
BTRFS_SETGET_FUNCS(stripe_offset, struct btrfs_stripe, offset, 64);

static inline char *btrfs_stripe_dev_uuid(struct btrfs_stripe *s)
{
	return (char *)s + offsetof(struct btrfs_stripe, dev_uuid);
}

BTRFS_SETGET_STACK_FUNCS(stack_chunk_length, struct btrfs_chunk, length, 64);
BTRFS_SETGET_STACK_FUNCS(stack_chunk_owner, struct btrfs_chunk, owner, 64);
BTRFS_SETGET_STACK_FUNCS(stack_chunk_stripe_len, struct btrfs_chunk,
			 stripe_len, 64);
BTRFS_SETGET_STACK_FUNCS(stack_chunk_io_align, struct btrfs_chunk,
			 io_align, 32);
BTRFS_SETGET_STACK_FUNCS(stack_chunk_io_width, struct btrfs_chunk,
			 io_width, 32);
BTRFS_SETGET_STACK_FUNCS(stack_chunk_sector_size, struct btrfs_chunk,
			 sector_size, 32);
BTRFS_SETGET_STACK_FUNCS(stack_chunk_type, struct btrfs_chunk, type, 64);
BTRFS_SETGET_STACK_FUNCS(stack_chunk_num_stripes, struct btrfs_chunk,
			 num_stripes, 16);
BTRFS_SETGET_STACK_FUNCS(stack_chunk_sub_stripes, struct btrfs_chunk,
			 sub_stripes, 16);
BTRFS_SETGET_STACK_FUNCS(stack_stripe_devid, struct btrfs_stripe, devid, 64);
BTRFS_SETGET_STACK_FUNCS(stack_stripe_offset, struct btrfs_stripe, offset, 64);

static inline struct btrfs_stripe *btrfs_stripe_nr(struct btrfs_chunk *c,
						   int nr)
{
	unsigned long offset = (unsigned long)c;
	offset += offsetof(struct btrfs_chunk, stripe);
	offset += nr * sizeof(struct btrfs_stripe);
	return (struct btrfs_stripe *)offset;
}

static inline char *btrfs_stripe_dev_uuid_nr(struct btrfs_chunk *c, int nr)
{
	return btrfs_stripe_dev_uuid(btrfs_stripe_nr(c, nr));
}

static inline u64 btrfs_stripe_offset_nr(struct extent_buffer *eb,
					 struct btrfs_chunk *c, int nr)
{
	return btrfs_stripe_offset(eb, btrfs_stripe_nr(c, nr));
}

static inline u64 btrfs_stripe_devid_nr(struct extent_buffer *eb,
					 struct btrfs_chunk *c, int nr)
{
	return btrfs_stripe_devid(eb, btrfs_stripe_nr(c, nr));
}

/* struct btrfs_block_group_item */
BTRFS_SETGET_STACK_FUNCS(block_group_used, struct btrfs_block_group_item,
			 used, 64);
BTRFS_SETGET_FUNCS(disk_block_group_used, struct btrfs_block_group_item,
			 used, 64);
BTRFS_SETGET_STACK_FUNCS(block_group_chunk_objectid,
			struct btrfs_block_group_item, chunk_objectid, 64);

BTRFS_SETGET_FUNCS(disk_block_group_chunk_objectid,
		   struct btrfs_block_group_item, chunk_objectid, 64);
BTRFS_SETGET_FUNCS(disk_block_group_flags,
		   struct btrfs_block_group_item, flags, 64);
BTRFS_SETGET_STACK_FUNCS(block_group_flags,
			struct btrfs_block_group_item, flags, 64);

/* struct btrfs_free_space_info */
BTRFS_SETGET_FUNCS(free_space_extent_count, struct btrfs_free_space_info,
		   extent_count, 32);
BTRFS_SETGET_FUNCS(free_space_flags, struct btrfs_free_space_info, flags, 32);

/* struct btrfs_inode_ref */
BTRFS_SETGET_FUNCS(inode_ref_name_len, struct btrfs_inode_ref, name_len, 16);
BTRFS_SETGET_FUNCS(inode_ref_index, struct btrfs_inode_ref, index, 64);

/* struct btrfs_inode_extref */
BTRFS_SETGET_FUNCS(inode_extref_parent, struct btrfs_inode_extref,
		   parent_objectid, 64);
BTRFS_SETGET_FUNCS(inode_extref_name_len, struct btrfs_inode_extref,
		   name_len, 16);
BTRFS_SETGET_FUNCS(inode_extref_index, struct btrfs_inode_extref, index, 64);

/* struct btrfs_inode_item */
BTRFS_SETGET_FUNCS(inode_generation, struct btrfs_inode_item, generation, 64);
BTRFS_SETGET_FUNCS(inode_sequence, struct btrfs_inode_item, sequence, 64);
BTRFS_SETGET_FUNCS(inode_transid, struct btrfs_inode_item, transid, 64);
BTRFS_SETGET_FUNCS(inode_size, struct btrfs_inode_item, size, 64);
BTRFS_SETGET_FUNCS(inode_nbytes, struct btrfs_inode_item, nbytes, 64);
BTRFS_SETGET_FUNCS(inode_block_group, struct btrfs_inode_item, block_group, 64);
BTRFS_SETGET_FUNCS(inode_nlink, struct btrfs_inode_item, nlink, 32);
BTRFS_SETGET_FUNCS(inode_uid, struct btrfs_inode_item, uid, 32);
BTRFS_SETGET_FUNCS(inode_gid, struct btrfs_inode_item, gid, 32);
BTRFS_SETGET_FUNCS(inode_mode, struct btrfs_inode_item, mode, 32);
BTRFS_SETGET_FUNCS(inode_rdev, struct btrfs_inode_item, rdev, 64);
BTRFS_SETGET_FUNCS(inode_flags, struct btrfs_inode_item, flags, 64);
BTRFS_SETGET_STACK_FUNCS(stack_inode_generation, struct btrfs_inode_item,
			 generation, 64);
BTRFS_SETGET_STACK_FUNCS(stack_inode_sequence, struct btrfs_inode_item,
			 sequence, 64);
BTRFS_SETGET_STACK_FUNCS(stack_inode_transid, struct btrfs_inode_item,
			 transid, 64);
BTRFS_SETGET_STACK_FUNCS(stack_inode_size, struct btrfs_inode_item, size, 64);
BTRFS_SETGET_STACK_FUNCS(stack_inode_nbytes, struct btrfs_inode_item,
			 nbytes, 64);
BTRFS_SETGET_STACK_FUNCS(stack_inode_block_group, struct btrfs_inode_item,
			 block_group, 64);
BTRFS_SETGET_STACK_FUNCS(stack_inode_nlink, struct btrfs_inode_item, nlink, 32);
BTRFS_SETGET_STACK_FUNCS(stack_inode_uid, struct btrfs_inode_item, uid, 32);
BTRFS_SETGET_STACK_FUNCS(stack_inode_gid, struct btrfs_inode_item, gid, 32);
BTRFS_SETGET_STACK_FUNCS(stack_inode_mode, struct btrfs_inode_item, mode, 32);
BTRFS_SETGET_STACK_FUNCS(stack_inode_rdev, struct btrfs_inode_item, rdev, 64);
BTRFS_SETGET_STACK_FUNCS(stack_inode_flags, struct btrfs_inode_item, flags, 64);
BTRFS_SETGET_FUNCS(timespec_sec, struct btrfs_timespec, sec, 64);
BTRFS_SETGET_FUNCS(timespec_nsec, struct btrfs_timespec, nsec, 32);
BTRFS_SETGET_STACK_FUNCS(stack_timespec_sec, struct btrfs_timespec, sec, 64);
BTRFS_SETGET_STACK_FUNCS(stack_timespec_nsec, struct btrfs_timespec, nsec, 32);

/* struct btrfs_dev_extent */
BTRFS_SETGET_FUNCS(dev_extent_chunk_tree, struct btrfs_dev_extent,
		   chunk_tree, 64);
BTRFS_SETGET_FUNCS(dev_extent_chunk_objectid, struct btrfs_dev_extent,
		   chunk_objectid, 64);
BTRFS_SETGET_FUNCS(dev_extent_chunk_offset, struct btrfs_dev_extent,
		   chunk_offset, 64);
BTRFS_SETGET_FUNCS(dev_extent_length, struct btrfs_dev_extent, length, 64);

static inline unsigned long btrfs_dev_extent_chunk_tree_uuid(struct btrfs_dev_extent *dev)
{
	unsigned long ptr = offsetof(struct btrfs_dev_extent, chunk_tree_uuid);
	return (unsigned long)dev + ptr;
}

BTRFS_SETGET_FUNCS(extent_refs, struct btrfs_extent_item, refs, 64);
BTRFS_SETGET_FUNCS(extent_generation, struct btrfs_extent_item,
		   generation, 64);
BTRFS_SETGET_FUNCS(extent_flags, struct btrfs_extent_item, flags, 64);

BTRFS_SETGET_FUNCS(extent_refs_v0, struct btrfs_extent_item_v0, refs, 32);


BTRFS_SETGET_FUNCS(tree_block_level, struct btrfs_tree_block_info, level, 8);

static inline void btrfs_tree_block_key(struct extent_buffer *eb,
					struct btrfs_tree_block_info *item,
					struct btrfs_disk_key *key)
{
	read_eb_member(eb, item, struct btrfs_tree_block_info, key, key);
}

static inline void btrfs_set_tree_block_key(struct extent_buffer *eb,
					    struct btrfs_tree_block_info *item,
					    struct btrfs_disk_key *key)
{
	write_eb_member(eb, item, struct btrfs_tree_block_info, key, key);
}

BTRFS_SETGET_FUNCS(extent_data_ref_root, struct btrfs_extent_data_ref,
		   root, 64);
BTRFS_SETGET_FUNCS(extent_data_ref_objectid, struct btrfs_extent_data_ref,
		   objectid, 64);
BTRFS_SETGET_FUNCS(extent_data_ref_offset, struct btrfs_extent_data_ref,
		   offset, 64);
BTRFS_SETGET_FUNCS(extent_data_ref_count, struct btrfs_extent_data_ref,
		   count, 32);

BTRFS_SETGET_FUNCS(shared_data_ref_count, struct btrfs_shared_data_ref,
		   count, 32);

BTRFS_SETGET_FUNCS(extent_inline_ref_type, struct btrfs_extent_inline_ref,
		   type, 8);
BTRFS_SETGET_FUNCS(extent_inline_ref_offset, struct btrfs_extent_inline_ref,
		   offset, 64);

static inline u32 btrfs_extent_inline_ref_size(int type)
{
	if (type == BTRFS_TREE_BLOCK_REF_KEY ||
	    type == BTRFS_SHARED_BLOCK_REF_KEY)
		return sizeof(struct btrfs_extent_inline_ref);
	if (type == BTRFS_SHARED_DATA_REF_KEY)
		return sizeof(struct btrfs_shared_data_ref) +
		       sizeof(struct btrfs_extent_inline_ref);
	if (type == BTRFS_EXTENT_DATA_REF_KEY)
		return sizeof(struct btrfs_extent_data_ref) +
		       offsetof(struct btrfs_extent_inline_ref, offset);
	return 0;
}

BTRFS_SETGET_FUNCS(ref_root_v0, struct btrfs_extent_ref_v0, root, 64);
BTRFS_SETGET_FUNCS(ref_generation_v0, struct btrfs_extent_ref_v0,
		   generation, 64);
BTRFS_SETGET_FUNCS(ref_objectid_v0, struct btrfs_extent_ref_v0, objectid, 64);
BTRFS_SETGET_FUNCS(ref_count_v0, struct btrfs_extent_ref_v0, count, 32);

/* struct btrfs_node */
BTRFS_SETGET_FUNCS(key_blockptr, struct btrfs_key_ptr, blockptr, 64);
BTRFS_SETGET_FUNCS(key_generation, struct btrfs_key_ptr, generation, 64);
BTRFS_SETGET_STACK_FUNCS(stack_key_blockptr, struct btrfs_key_ptr,
			 blockptr, 64);
BTRFS_SETGET_STACK_FUNCS(stack_key_generation, struct btrfs_key_ptr,
			 generation, 64);

static inline u64 btrfs_node_blockptr(struct extent_buffer *eb, int nr)
{
	unsigned long ptr;
	ptr = offsetof(struct btrfs_node, ptrs) +
		sizeof(struct btrfs_key_ptr) * nr;
	return btrfs_key_blockptr(eb, (struct btrfs_key_ptr *)ptr);
}

static inline void btrfs_set_node_blockptr(struct extent_buffer *eb,
					   int nr, u64 val)
{
	unsigned long ptr;
	ptr = offsetof(struct btrfs_node, ptrs) +
		sizeof(struct btrfs_key_ptr) * nr;
	btrfs_set_key_blockptr(eb, (struct btrfs_key_ptr *)ptr, val);
}

static inline u64 btrfs_node_ptr_generation(struct extent_buffer *eb, int nr)
{
	unsigned long ptr;
	ptr = offsetof(struct btrfs_node, ptrs) +
		sizeof(struct btrfs_key_ptr) * nr;
	return btrfs_key_generation(eb, (struct btrfs_key_ptr *)ptr);
}

static inline void btrfs_set_node_ptr_generation(struct extent_buffer *eb,
						 int nr, u64 val)
{
	unsigned long ptr;
	ptr = offsetof(struct btrfs_node, ptrs) +
		sizeof(struct btrfs_key_ptr) * nr;
	btrfs_set_key_generation(eb, (struct btrfs_key_ptr *)ptr, val);
}

static inline unsigned long btrfs_node_key_ptr_offset(int nr)
{
	return offsetof(struct btrfs_node, ptrs) +
		sizeof(struct btrfs_key_ptr) * nr;
}

void btrfs_node_key(const struct extent_buffer *eb,
		    struct btrfs_disk_key *disk_key, int nr);

static inline void btrfs_set_node_key(struct extent_buffer *eb,
				      struct btrfs_disk_key *disk_key, int nr)
{
	unsigned long ptr;
	ptr = btrfs_node_key_ptr_offset(nr);
	write_eb_member(eb, (struct btrfs_key_ptr *)ptr,
		       struct btrfs_key_ptr, key, disk_key);
}

/* struct btrfs_item */
BTRFS_SETGET_FUNCS(item_offset, struct btrfs_item, offset, 32);
BTRFS_SETGET_FUNCS(item_size, struct btrfs_item, size, 32);
BTRFS_SETGET_STACK_FUNCS(stack_item_offset, struct btrfs_item, offset, 32);
BTRFS_SETGET_STACK_FUNCS(stack_item_size, struct btrfs_item, size, 32);

static inline unsigned long btrfs_item_nr_offset(int nr)
{
	return offsetof(struct btrfs_leaf, items) +
		sizeof(struct btrfs_item) * nr;
}

static inline struct btrfs_item *btrfs_item_nr(int nr)
{
	return (struct btrfs_item *)btrfs_item_nr_offset(nr);
}

static inline u32 btrfs_item_end(const struct extent_buffer *eb,
				 struct btrfs_item *item)
{
	return btrfs_item_offset(eb, item) + btrfs_item_size(eb, item);
}

static inline u32 btrfs_item_end_nr(const struct extent_buffer *eb, int nr)
{
	return btrfs_item_end(eb, btrfs_item_nr(nr));
}

static inline u32 btrfs_item_offset_nr(const struct extent_buffer *eb, int nr)
{
	return btrfs_item_offset(eb, btrfs_item_nr(nr));
}

static inline u32 btrfs_item_size_nr(const struct extent_buffer *eb, int nr)
{
	return btrfs_item_size(eb, btrfs_item_nr(nr));
}

static inline void btrfs_item_key(const struct extent_buffer *eb,
			   struct btrfs_disk_key *disk_key, int nr)
{
	struct btrfs_item *item = btrfs_item_nr(nr);
	read_eb_member(eb, item, struct btrfs_item, key, disk_key);
}

static inline void btrfs_set_item_key(struct extent_buffer *eb,
			       struct btrfs_disk_key *disk_key, int nr)
{
	struct btrfs_item *item = btrfs_item_nr(nr);
	write_eb_member(eb, item, struct btrfs_item, key, disk_key);
}

BTRFS_SETGET_FUNCS(dir_log_end, struct btrfs_dir_log_item, end, 64);

/*
 * struct btrfs_root_ref
 */
BTRFS_SETGET_FUNCS(root_ref_dirid, struct btrfs_root_ref, dirid, 64);
BTRFS_SETGET_FUNCS(root_ref_sequence, struct btrfs_root_ref, sequence, 64);
BTRFS_SETGET_FUNCS(root_ref_name_len, struct btrfs_root_ref, name_len, 16);

/* struct btrfs_dir_item */
BTRFS_SETGET_FUNCS(dir_data_len, struct btrfs_dir_item, data_len, 16);
BTRFS_SETGET_FUNCS(dir_type, struct btrfs_dir_item, type, 8);
BTRFS_SETGET_FUNCS(dir_name_len, struct btrfs_dir_item, name_len, 16);
BTRFS_SETGET_FUNCS(dir_transid, struct btrfs_dir_item, transid, 64);
BTRFS_SETGET_STACK_FUNCS(stack_dir_type, struct btrfs_dir_item, type, 8);
BTRFS_SETGET_STACK_FUNCS(stack_dir_data_len, struct btrfs_dir_item,
			 data_len, 16);
BTRFS_SETGET_STACK_FUNCS(stack_dir_name_len, struct btrfs_dir_item,
			 name_len, 16);
BTRFS_SETGET_STACK_FUNCS(stack_dir_transid, struct btrfs_dir_item,
			 transid, 64);

static inline void btrfs_dir_item_key(const struct extent_buffer *eb,
				      const struct btrfs_dir_item *item,
				      struct btrfs_disk_key *key)
{
	read_eb_member(eb, item, struct btrfs_dir_item, location, key);
}

static inline void btrfs_set_dir_item_key(struct extent_buffer *eb,
					  struct btrfs_dir_item *item,
					  const struct btrfs_disk_key *key)
{
	write_eb_member(eb, item, struct btrfs_dir_item, location, key);
}

BTRFS_SETGET_FUNCS(free_space_entries, struct btrfs_free_space_header,
		   num_entries, 64);
BTRFS_SETGET_FUNCS(free_space_bitmaps, struct btrfs_free_space_header,
		   num_bitmaps, 64);
BTRFS_SETGET_FUNCS(free_space_generation, struct btrfs_free_space_header,
		   generation, 64);

static inline void btrfs_free_space_key(const struct extent_buffer *eb,
					const struct btrfs_free_space_header *h,
					struct btrfs_disk_key *key)
{
	read_eb_member(eb, h, struct btrfs_free_space_header, location, key);
}

static inline void btrfs_set_free_space_key(struct extent_buffer *eb,
					    struct btrfs_free_space_header *h,
					    const struct btrfs_disk_key *key)
{
	write_eb_member(eb, h, struct btrfs_free_space_header, location, key);
}

/* struct btrfs_disk_key */
BTRFS_SETGET_STACK_FUNCS(disk_key_objectid, struct btrfs_disk_key,
			 objectid, 64);
BTRFS_SETGET_STACK_FUNCS(disk_key_offset, struct btrfs_disk_key, offset, 64);
BTRFS_SETGET_STACK_FUNCS(disk_key_type, struct btrfs_disk_key, type, 8);

static inline void btrfs_disk_key_to_cpu(struct btrfs_key *cpu,
					 const struct btrfs_disk_key *disk)
{
	cpu->offset = le64_to_cpu(disk->offset);
	cpu->type = disk->type;
	cpu->objectid = le64_to_cpu(disk->objectid);
}

static inline void btrfs_cpu_key_to_disk(struct btrfs_disk_key *disk,
					 const struct btrfs_key *cpu)
{
	disk->offset = cpu_to_le64(cpu->offset);
	disk->type = cpu->type;
	disk->objectid = cpu_to_le64(cpu->objectid);
}

static inline void btrfs_node_key_to_cpu(const struct extent_buffer *eb,
					 struct btrfs_key *key, int nr)
{
	struct btrfs_disk_key disk_key;
	btrfs_node_key(eb, &disk_key, nr);
	btrfs_disk_key_to_cpu(key, &disk_key);
}

static inline void btrfs_item_key_to_cpu(const struct extent_buffer *eb,
					 struct btrfs_key *key, int nr)
{
	struct btrfs_disk_key disk_key;
	btrfs_item_key(eb, &disk_key, nr);
	btrfs_disk_key_to_cpu(key, &disk_key);
}

static inline void btrfs_dir_item_key_to_cpu(const struct extent_buffer *eb,
					     const struct btrfs_dir_item *item,
					     struct btrfs_key *key)
{
	struct btrfs_disk_key disk_key;
	btrfs_dir_item_key(eb, item, &disk_key);
	btrfs_disk_key_to_cpu(key, &disk_key);
}

static inline u8 btrfs_key_type(const struct btrfs_key *key)
{
	return key->type;
}

static inline void btrfs_set_key_type(struct btrfs_key *key, u8 val)
{
	key->type = val;
}

/* struct btrfs_header */
BTRFS_SETGET_HEADER_FUNCS(header_bytenr, struct btrfs_header, bytenr, 64);
BTRFS_SETGET_HEADER_FUNCS(header_generation, struct btrfs_header,
			  generation, 64);
BTRFS_SETGET_HEADER_FUNCS(header_owner, struct btrfs_header, owner, 64);
BTRFS_SETGET_HEADER_FUNCS(header_nritems, struct btrfs_header, nritems, 32);
BTRFS_SETGET_HEADER_FUNCS(header_flags, struct btrfs_header, flags, 64);
BTRFS_SETGET_HEADER_FUNCS(header_level, struct btrfs_header, level, 8);
BTRFS_SETGET_STACK_FUNCS(stack_header_generation, struct btrfs_header,
			 generation, 64);
BTRFS_SETGET_STACK_FUNCS(stack_header_owner, struct btrfs_header, owner, 64);
BTRFS_SETGET_STACK_FUNCS(stack_header_nritems, struct btrfs_header,
			 nritems, 32);
BTRFS_SETGET_STACK_FUNCS(stack_header_bytenr, struct btrfs_header, bytenr, 64);

static inline int btrfs_header_flag(const struct extent_buffer *eb, u64 flag)
{
	return (btrfs_header_flags(eb) & flag) == flag;
}

static inline int btrfs_set_header_flag(struct extent_buffer *eb, u64 flag)
{
	u64 flags = btrfs_header_flags(eb);
	btrfs_set_header_flags(eb, flags | flag);
	return (flags & flag) == flag;
}

static inline int btrfs_clear_header_flag(struct extent_buffer *eb, u64 flag)
{
	u64 flags = btrfs_header_flags(eb);
	btrfs_set_header_flags(eb, flags & ~flag);
	return (flags & flag) == flag;
}

static inline int btrfs_header_backref_rev(const struct extent_buffer *eb)
{
	u64 flags = btrfs_header_flags(eb);
	return flags >> BTRFS_BACKREF_REV_SHIFT;
}

static inline void btrfs_set_header_backref_rev(struct extent_buffer *eb,
						int rev)
{
	u64 flags = btrfs_header_flags(eb);
	flags &= ~BTRFS_BACKREF_REV_MASK;
	flags |= (u64)rev << BTRFS_BACKREF_REV_SHIFT;
	btrfs_set_header_flags(eb, flags);
}

static inline unsigned long btrfs_header_fsid(void)
{
	return offsetof(struct btrfs_header, fsid);
}

static inline unsigned long btrfs_header_chunk_tree_uuid(const struct extent_buffer *eb)
{
	return offsetof(struct btrfs_header, chunk_tree_uuid);
}

static inline int btrfs_is_leaf(const struct extent_buffer *eb)
{
	return btrfs_header_level(eb) == 0;
}

/* struct btrfs_root_item */
BTRFS_SETGET_FUNCS(disk_root_generation, struct btrfs_root_item,
		   generation, 64);
BTRFS_SETGET_FUNCS(disk_root_refs, struct btrfs_root_item, refs, 32);
BTRFS_SETGET_FUNCS(disk_root_bytenr, struct btrfs_root_item, bytenr, 64);
BTRFS_SETGET_FUNCS(disk_root_level, struct btrfs_root_item, level, 8);

BTRFS_SETGET_STACK_FUNCS(root_generation, struct btrfs_root_item,
			 generation, 64);
BTRFS_SETGET_STACK_FUNCS(root_bytenr, struct btrfs_root_item, bytenr, 64);
BTRFS_SETGET_STACK_FUNCS(root_level, struct btrfs_root_item, level, 8);
BTRFS_SETGET_STACK_FUNCS(root_dirid, struct btrfs_root_item, root_dirid, 64);
BTRFS_SETGET_STACK_FUNCS(root_refs, struct btrfs_root_item, refs, 32);
BTRFS_SETGET_STACK_FUNCS(root_flags, struct btrfs_root_item, flags, 64);
BTRFS_SETGET_STACK_FUNCS(root_used, struct btrfs_root_item, bytes_used, 64);
BTRFS_SETGET_STACK_FUNCS(root_limit, struct btrfs_root_item, byte_limit, 64);
BTRFS_SETGET_STACK_FUNCS(root_last_snapshot, struct btrfs_root_item,
			 last_snapshot, 64);
BTRFS_SETGET_STACK_FUNCS(root_generation_v2, struct btrfs_root_item,
			 generation_v2, 64);
BTRFS_SETGET_STACK_FUNCS(root_ctransid, struct btrfs_root_item,
			 ctransid, 64);
BTRFS_SETGET_STACK_FUNCS(root_otransid, struct btrfs_root_item,
			 otransid, 64);
BTRFS_SETGET_STACK_FUNCS(root_stransid, struct btrfs_root_item,
			 stransid, 64);
BTRFS_SETGET_STACK_FUNCS(root_rtransid, struct btrfs_root_item,
			 rtransid, 64);

static inline bool btrfs_root_readonly(const struct btrfs_root *root)
{
	return (root->root_item.flags & cpu_to_le64(BTRFS_ROOT_SUBVOL_RDONLY)) != 0;
}

static inline bool btrfs_root_dead(const struct btrfs_root *root)
{
	return (root->root_item.flags & cpu_to_le64(BTRFS_ROOT_SUBVOL_DEAD)) != 0;
}

/* struct btrfs_root_backup */
BTRFS_SETGET_STACK_FUNCS(backup_tree_root, struct btrfs_root_backup,
		   tree_root, 64);
BTRFS_SETGET_STACK_FUNCS(backup_tree_root_gen, struct btrfs_root_backup,
		   tree_root_gen, 64);
BTRFS_SETGET_STACK_FUNCS(backup_tree_root_level, struct btrfs_root_backup,
		   tree_root_level, 8);

BTRFS_SETGET_STACK_FUNCS(backup_chunk_root, struct btrfs_root_backup,
		   chunk_root, 64);
BTRFS_SETGET_STACK_FUNCS(backup_chunk_root_gen, struct btrfs_root_backup,
		   chunk_root_gen, 64);
BTRFS_SETGET_STACK_FUNCS(backup_chunk_root_level, struct btrfs_root_backup,
		   chunk_root_level, 8);

BTRFS_SETGET_STACK_FUNCS(backup_extent_root, struct btrfs_root_backup,
		   extent_root, 64);
BTRFS_SETGET_STACK_FUNCS(backup_extent_root_gen, struct btrfs_root_backup,
		   extent_root_gen, 64);
BTRFS_SETGET_STACK_FUNCS(backup_extent_root_level, struct btrfs_root_backup,
		   extent_root_level, 8);

BTRFS_SETGET_STACK_FUNCS(backup_fs_root, struct btrfs_root_backup,
		   fs_root, 64);
BTRFS_SETGET_STACK_FUNCS(backup_fs_root_gen, struct btrfs_root_backup,
		   fs_root_gen, 64);
BTRFS_SETGET_STACK_FUNCS(backup_fs_root_level, struct btrfs_root_backup,
		   fs_root_level, 8);

BTRFS_SETGET_STACK_FUNCS(backup_dev_root, struct btrfs_root_backup,
		   dev_root, 64);
BTRFS_SETGET_STACK_FUNCS(backup_dev_root_gen, struct btrfs_root_backup,
		   dev_root_gen, 64);
BTRFS_SETGET_STACK_FUNCS(backup_dev_root_level, struct btrfs_root_backup,
		   dev_root_level, 8);

BTRFS_SETGET_STACK_FUNCS(backup_csum_root, struct btrfs_root_backup,
		   csum_root, 64);
BTRFS_SETGET_STACK_FUNCS(backup_csum_root_gen, struct btrfs_root_backup,
		   csum_root_gen, 64);
BTRFS_SETGET_STACK_FUNCS(backup_csum_root_level, struct btrfs_root_backup,
		   csum_root_level, 8);
BTRFS_SETGET_STACK_FUNCS(backup_total_bytes, struct btrfs_root_backup,
		   total_bytes, 64);
BTRFS_SETGET_STACK_FUNCS(backup_bytes_used, struct btrfs_root_backup,
		   bytes_used, 64);
BTRFS_SETGET_STACK_FUNCS(backup_num_devices, struct btrfs_root_backup,
		   num_devices, 64);

/* struct btrfs_balance_item */
BTRFS_SETGET_FUNCS(balance_flags, struct btrfs_balance_item, flags, 64);

static inline void btrfs_balance_data(const struct extent_buffer *eb,
				      const struct btrfs_balance_item *bi,
				      struct btrfs_disk_balance_args *ba)
{
	read_eb_member(eb, bi, struct btrfs_balance_item, data, ba);
}

static inline void btrfs_set_balance_data(struct extent_buffer *eb,
				  struct btrfs_balance_item *bi,
				  const struct btrfs_disk_balance_args *ba)
{
	write_eb_member(eb, bi, struct btrfs_balance_item, data, ba);
}

static inline void btrfs_balance_meta(const struct extent_buffer *eb,
				      const struct btrfs_balance_item *bi,
				      struct btrfs_disk_balance_args *ba)
{
	read_eb_member(eb, bi, struct btrfs_balance_item, meta, ba);
}

static inline void btrfs_set_balance_meta(struct extent_buffer *eb,
				  struct btrfs_balance_item *bi,
				  const struct btrfs_disk_balance_args *ba)
{
	write_eb_member(eb, bi, struct btrfs_balance_item, meta, ba);
}

static inline void btrfs_balance_sys(const struct extent_buffer *eb,
				     const struct btrfs_balance_item *bi,
				     struct btrfs_disk_balance_args *ba)
{
	read_eb_member(eb, bi, struct btrfs_balance_item, sys, ba);
}

static inline void btrfs_set_balance_sys(struct extent_buffer *eb,
				 struct btrfs_balance_item *bi,
				 const struct btrfs_disk_balance_args *ba)
{
	write_eb_member(eb, bi, struct btrfs_balance_item, sys, ba);
}

static inline void
btrfs_disk_balance_args_to_cpu(struct btrfs_balance_args *cpu,
			       const struct btrfs_disk_balance_args *disk)
{
	memset(cpu, 0, sizeof(*cpu));

	cpu->profiles = le64_to_cpu(disk->profiles);
	cpu->usage = le64_to_cpu(disk->usage);
	cpu->devid = le64_to_cpu(disk->devid);
	cpu->pstart = le64_to_cpu(disk->pstart);
	cpu->pend = le64_to_cpu(disk->pend);
	cpu->vstart = le64_to_cpu(disk->vstart);
	cpu->vend = le64_to_cpu(disk->vend);
	cpu->target = le64_to_cpu(disk->target);
	cpu->flags = le64_to_cpu(disk->flags);
	cpu->limit = le64_to_cpu(disk->limit);
	cpu->stripes_min = le32_to_cpu(disk->stripes_min);
	cpu->stripes_max = le32_to_cpu(disk->stripes_max);
}

static inline void
btrfs_cpu_balance_args_to_disk(struct btrfs_disk_balance_args *disk,
			       const struct btrfs_balance_args *cpu)
{
	memset(disk, 0, sizeof(*disk));

	disk->profiles = cpu_to_le64(cpu->profiles);
	disk->usage = cpu_to_le64(cpu->usage);
	disk->devid = cpu_to_le64(cpu->devid);
	disk->pstart = cpu_to_le64(cpu->pstart);
	disk->pend = cpu_to_le64(cpu->pend);
	disk->vstart = cpu_to_le64(cpu->vstart);
	disk->vend = cpu_to_le64(cpu->vend);
	disk->target = cpu_to_le64(cpu->target);
	disk->flags = cpu_to_le64(cpu->flags);
	disk->limit = cpu_to_le64(cpu->limit);
	disk->stripes_min = cpu_to_le32(cpu->stripes_min);
	disk->stripes_max = cpu_to_le32(cpu->stripes_max);
}

/* struct btrfs_super_block */
BTRFS_SETGET_STACK_FUNCS(super_bytenr, struct btrfs_super_block, bytenr, 64);
BTRFS_SETGET_STACK_FUNCS(super_flags, struct btrfs_super_block, flags, 64);
BTRFS_SETGET_STACK_FUNCS(super_generation, struct btrfs_super_block,
			 generation, 64);
BTRFS_SETGET_STACK_FUNCS(super_root, struct btrfs_super_block, root, 64);
BTRFS_SETGET_STACK_FUNCS(super_sys_array_size,
			 struct btrfs_super_block, sys_chunk_array_size, 32);
BTRFS_SETGET_STACK_FUNCS(super_chunk_root_generation,
			 struct btrfs_super_block, chunk_root_generation, 64);
BTRFS_SETGET_STACK_FUNCS(super_root_level, struct btrfs_super_block,
			 root_level, 8);
BTRFS_SETGET_STACK_FUNCS(super_chunk_root, struct btrfs_super_block,
			 chunk_root, 64);
BTRFS_SETGET_STACK_FUNCS(super_chunk_root_level, struct btrfs_super_block,
			 chunk_root_level, 8);
BTRFS_SETGET_STACK_FUNCS(super_log_root, struct btrfs_super_block,
			 log_root, 64);
BTRFS_SETGET_STACK_FUNCS(super_log_root_transid, struct btrfs_super_block,
			 log_root_transid, 64);
BTRFS_SETGET_STACK_FUNCS(super_log_root_level, struct btrfs_super_block,
			 log_root_level, 8);
BTRFS_SETGET_STACK_FUNCS(super_total_bytes, struct btrfs_super_block,
			 total_bytes, 64);
BTRFS_SETGET_STACK_FUNCS(super_bytes_used, struct btrfs_super_block,
			 bytes_used, 64);
BTRFS_SETGET_STACK_FUNCS(super_sectorsize, struct btrfs_super_block,
			 sectorsize, 32);
BTRFS_SETGET_STACK_FUNCS(super_nodesize, struct btrfs_super_block,
			 nodesize, 32);
BTRFS_SETGET_STACK_FUNCS(super_stripesize, struct btrfs_super_block,
			 stripesize, 32);
BTRFS_SETGET_STACK_FUNCS(super_root_dir, struct btrfs_super_block,
			 root_dir_objectid, 64);
BTRFS_SETGET_STACK_FUNCS(super_num_devices, struct btrfs_super_block,
			 num_devices, 64);
BTRFS_SETGET_STACK_FUNCS(super_compat_flags, struct btrfs_super_block,
			 compat_flags, 64);
BTRFS_SETGET_STACK_FUNCS(super_compat_ro_flags, struct btrfs_super_block,
			 compat_ro_flags, 64);
BTRFS_SETGET_STACK_FUNCS(super_incompat_flags, struct btrfs_super_block,
			 incompat_flags, 64);
BTRFS_SETGET_STACK_FUNCS(super_csum_type, struct btrfs_super_block,
			 csum_type, 16);
BTRFS_SETGET_STACK_FUNCS(super_cache_generation, struct btrfs_super_block,
			 cache_generation, 64);
BTRFS_SETGET_STACK_FUNCS(super_magic, struct btrfs_super_block, magic, 64);
BTRFS_SETGET_STACK_FUNCS(super_uuid_tree_generation, struct btrfs_super_block,
			 uuid_tree_generation, 64);

static inline int btrfs_super_csum_size(const struct btrfs_super_block *s)
{
	u16 t = btrfs_super_csum_type(s);
	/*
	 * csum type is validated at mount time
	 */
	return btrfs_csum_sizes[t];
}


/*
 * The leaf data grows from end-to-front in the node.
 * this returns the address of the start of the last item,
 * which is the stop of the leaf data stack
 */
static inline unsigned int leaf_data_end(const struct btrfs_fs_info *fs_info,
					 const struct extent_buffer *leaf)
{
	u32 nr = btrfs_header_nritems(leaf);

	if (nr == 0)
		return BTRFS_LEAF_DATA_SIZE(fs_info);
	return btrfs_item_offset_nr(leaf, nr - 1);
}

/* struct btrfs_file_extent_item */
BTRFS_SETGET_FUNCS(file_extent_type, struct btrfs_file_extent_item, type, 8);
BTRFS_SETGET_STACK_FUNCS(stack_file_extent_disk_bytenr,
			 struct btrfs_file_extent_item, disk_bytenr, 64);
BTRFS_SETGET_STACK_FUNCS(stack_file_extent_offset,
			 struct btrfs_file_extent_item, offset, 64);
BTRFS_SETGET_STACK_FUNCS(stack_file_extent_generation,
			 struct btrfs_file_extent_item, generation, 64);
BTRFS_SETGET_STACK_FUNCS(stack_file_extent_num_bytes,
			 struct btrfs_file_extent_item, num_bytes, 64);
BTRFS_SETGET_STACK_FUNCS(stack_file_extent_disk_num_bytes,
			 struct btrfs_file_extent_item, disk_num_bytes, 64);
BTRFS_SETGET_STACK_FUNCS(stack_file_extent_compression,
			 struct btrfs_file_extent_item, compression, 8);

static inline unsigned long
btrfs_file_extent_inline_start(const struct btrfs_file_extent_item *e)
{
	return (unsigned long)e + BTRFS_FILE_EXTENT_INLINE_DATA_START;
}

static inline u32 btrfs_file_extent_calc_inline_size(u32 datasize)
{
	return BTRFS_FILE_EXTENT_INLINE_DATA_START + datasize;
}

BTRFS_SETGET_FUNCS(file_extent_disk_bytenr, struct btrfs_file_extent_item,
		   disk_bytenr, 64);
BTRFS_SETGET_FUNCS(file_extent_generation, struct btrfs_file_extent_item,
		   generation, 64);
BTRFS_SETGET_FUNCS(file_extent_disk_num_bytes, struct btrfs_file_extent_item,
		   disk_num_bytes, 64);
BTRFS_SETGET_FUNCS(file_extent_offset, struct btrfs_file_extent_item,
		  offset, 64);
BTRFS_SETGET_FUNCS(file_extent_num_bytes, struct btrfs_file_extent_item,
		   num_bytes, 64);
BTRFS_SETGET_FUNCS(file_extent_ram_bytes, struct btrfs_file_extent_item,
		   ram_bytes, 64);
BTRFS_SETGET_FUNCS(file_extent_compression, struct btrfs_file_extent_item,
		   compression, 8);
BTRFS_SETGET_FUNCS(file_extent_encryption, struct btrfs_file_extent_item,
		   encryption, 8);
BTRFS_SETGET_FUNCS(file_extent_other_encoding, struct btrfs_file_extent_item,
		   other_encoding, 16);

/*
 * this returns the number of bytes used by the item on disk, minus the
 * size of any extent headers.  If a file is compressed on disk, this is
 * the compressed size
 */
static inline u32 btrfs_file_extent_inline_item_len(
						const struct extent_buffer *eb,
						struct btrfs_item *e)
{
	return btrfs_item_size(eb, e) - BTRFS_FILE_EXTENT_INLINE_DATA_START;
}

/* this returns the number of file bytes represented by the inline item.
 * If an item is compressed, this is the uncompressed size
 */
static inline u32 btrfs_file_extent_inline_len(const struct extent_buffer *eb,
					int slot,
					const struct btrfs_file_extent_item *fi)
{
	struct btrfs_map_token token;

	btrfs_init_map_token(&token);
	/*
	 * return the space used on disk if this item isn't
	 * compressed or encoded
	 */
	if (btrfs_token_file_extent_compression(eb, fi, &token) == 0 &&
	    btrfs_token_file_extent_encryption(eb, fi, &token) == 0 &&
	    btrfs_token_file_extent_other_encoding(eb, fi, &token) == 0) {
		return btrfs_file_extent_inline_item_len(eb,
							 btrfs_item_nr(slot));
	}

	/* otherwise use the ram bytes field */
	return btrfs_token_file_extent_ram_bytes(eb, fi, &token);
}


/* btrfs_dev_stats_item */
static inline u64 btrfs_dev_stats_value(const struct extent_buffer *eb,
					const struct btrfs_dev_stats_item *ptr,
					int index)
{
	u64 val;

	read_extent_buffer(eb, &val,
			   offsetof(struct btrfs_dev_stats_item, values) +
			    ((unsigned long)ptr) + (index * sizeof(u64)),
			   sizeof(val));
	return val;
}

static inline void btrfs_set_dev_stats_value(struct extent_buffer *eb,
					     struct btrfs_dev_stats_item *ptr,
					     int index, u64 val)
{
	write_extent_buffer(eb, &val,
			    offsetof(struct btrfs_dev_stats_item, values) +
			     ((unsigned long)ptr) + (index * sizeof(u64)),
			    sizeof(val));
}

/* btrfs_qgroup_status_item */
BTRFS_SETGET_FUNCS(qgroup_status_generation, struct btrfs_qgroup_status_item,
		   generation, 64);
BTRFS_SETGET_FUNCS(qgroup_status_version, struct btrfs_qgroup_status_item,
		   version, 64);
BTRFS_SETGET_FUNCS(qgroup_status_flags, struct btrfs_qgroup_status_item,
		   flags, 64);
BTRFS_SETGET_FUNCS(qgroup_status_rescan, struct btrfs_qgroup_status_item,
		   rescan, 64);

/* btrfs_qgroup_info_item */
BTRFS_SETGET_FUNCS(qgroup_info_generation, struct btrfs_qgroup_info_item,
		   generation, 64);
BTRFS_SETGET_FUNCS(qgroup_info_rfer, struct btrfs_qgroup_info_item, rfer, 64);
BTRFS_SETGET_FUNCS(qgroup_info_rfer_cmpr, struct btrfs_qgroup_info_item,
		   rfer_cmpr, 64);
BTRFS_SETGET_FUNCS(qgroup_info_excl, struct btrfs_qgroup_info_item, excl, 64);
BTRFS_SETGET_FUNCS(qgroup_info_excl_cmpr, struct btrfs_qgroup_info_item,
		   excl_cmpr, 64);

BTRFS_SETGET_STACK_FUNCS(stack_qgroup_info_generation,
			 struct btrfs_qgroup_info_item, generation, 64);
BTRFS_SETGET_STACK_FUNCS(stack_qgroup_info_rfer, struct btrfs_qgroup_info_item,
			 rfer, 64);
BTRFS_SETGET_STACK_FUNCS(stack_qgroup_info_rfer_cmpr,
			 struct btrfs_qgroup_info_item, rfer_cmpr, 64);
BTRFS_SETGET_STACK_FUNCS(stack_qgroup_info_excl, struct btrfs_qgroup_info_item,
			 excl, 64);
BTRFS_SETGET_STACK_FUNCS(stack_qgroup_info_excl_cmpr,
			 struct btrfs_qgroup_info_item, excl_cmpr, 64);

/* btrfs_qgroup_limit_item */
BTRFS_SETGET_FUNCS(qgroup_limit_flags, struct btrfs_qgroup_limit_item,
		   flags, 64);
BTRFS_SETGET_FUNCS(qgroup_limit_max_rfer, struct btrfs_qgroup_limit_item,
		   max_rfer, 64);
BTRFS_SETGET_FUNCS(qgroup_limit_max_excl, struct btrfs_qgroup_limit_item,
		   max_excl, 64);
BTRFS_SETGET_FUNCS(qgroup_limit_rsv_rfer, struct btrfs_qgroup_limit_item,
		   rsv_rfer, 64);
BTRFS_SETGET_FUNCS(qgroup_limit_rsv_excl, struct btrfs_qgroup_limit_item,
		   rsv_excl, 64);

/* btrfs_dev_replace_item */
BTRFS_SETGET_FUNCS(dev_replace_src_devid,
		   struct btrfs_dev_replace_item, src_devid, 64);
BTRFS_SETGET_FUNCS(dev_replace_cont_reading_from_srcdev_mode,
		   struct btrfs_dev_replace_item, cont_reading_from_srcdev_mode,
		   64);
BTRFS_SETGET_FUNCS(dev_replace_replace_state, struct btrfs_dev_replace_item,
		   replace_state, 64);
BTRFS_SETGET_FUNCS(dev_replace_time_started, struct btrfs_dev_replace_item,
		   time_started, 64);
BTRFS_SETGET_FUNCS(dev_replace_time_stopped, struct btrfs_dev_replace_item,
		   time_stopped, 64);
BTRFS_SETGET_FUNCS(dev_replace_num_write_errors, struct btrfs_dev_replace_item,
		   num_write_errors, 64);
BTRFS_SETGET_FUNCS(dev_replace_num_uncorrectable_read_errors,
		   struct btrfs_dev_replace_item, num_uncorrectable_read_errors,
		   64);
BTRFS_SETGET_FUNCS(dev_replace_cursor_left, struct btrfs_dev_replace_item,
		   cursor_left, 64);
BTRFS_SETGET_FUNCS(dev_replace_cursor_right, struct btrfs_dev_replace_item,
		   cursor_right, 64);

BTRFS_SETGET_STACK_FUNCS(stack_dev_replace_src_devid,
			 struct btrfs_dev_replace_item, src_devid, 64);
BTRFS_SETGET_STACK_FUNCS(stack_dev_replace_cont_reading_from_srcdev_mode,
			 struct btrfs_dev_replace_item,
			 cont_reading_from_srcdev_mode, 64);
BTRFS_SETGET_STACK_FUNCS(stack_dev_replace_replace_state,
			 struct btrfs_dev_replace_item, replace_state, 64);
BTRFS_SETGET_STACK_FUNCS(stack_dev_replace_time_started,
			 struct btrfs_dev_replace_item, time_started, 64);
BTRFS_SETGET_STACK_FUNCS(stack_dev_replace_time_stopped,
			 struct btrfs_dev_replace_item, time_stopped, 64);
BTRFS_SETGET_STACK_FUNCS(stack_dev_replace_num_write_errors,
			 struct btrfs_dev_replace_item, num_write_errors, 64);
BTRFS_SETGET_STACK_FUNCS(stack_dev_replace_num_uncorrectable_read_errors,
			 struct btrfs_dev_replace_item,
			 num_uncorrectable_read_errors, 64);
BTRFS_SETGET_STACK_FUNCS(stack_dev_replace_cursor_left,
			 struct btrfs_dev_replace_item, cursor_left, 64);
BTRFS_SETGET_STACK_FUNCS(stack_dev_replace_cursor_right,
			 struct btrfs_dev_replace_item, cursor_right, 64);

/* helper function to cast into the data area of the leaf. */
#define btrfs_item_ptr(leaf, slot, type) \
	((type *)(BTRFS_LEAF_DATA_OFFSET + \
	btrfs_item_offset_nr(leaf, slot)))

#define btrfs_item_ptr_offset(leaf, slot) \
	((unsigned long)(BTRFS_LEAF_DATA_OFFSET + \
	btrfs_item_offset_nr(leaf, slot)))

static inline bool btrfs_mixed_space_info(struct btrfs_space_info *space_info)
{
	return ((space_info->flags & BTRFS_BLOCK_GROUP_METADATA) &&
		(space_info->flags & BTRFS_BLOCK_GROUP_DATA));
}

static inline gfp_t btrfs_alloc_write_mask(struct address_space *mapping)
{
	return mapping_gfp_constraint(mapping, ~__GFP_FS);
}

/* extent-tree.c */

enum btrfs_inline_ref_type {
	BTRFS_REF_TYPE_INVALID =	 0,
	BTRFS_REF_TYPE_BLOCK =		 1,
	BTRFS_REF_TYPE_DATA =		 2,
	BTRFS_REF_TYPE_ANY =		 3,
};

int btrfs_get_extent_inline_ref_type(const struct extent_buffer *eb,
				     struct btrfs_extent_inline_ref *iref,
				     enum btrfs_inline_ref_type is_data);

u64 btrfs_csum_bytes_to_leaves(struct btrfs_fs_info *fs_info, u64 csum_bytes);

static inline u64 btrfs_calc_trans_metadata_size(struct btrfs_fs_info *fs_info,
						 unsigned num_items)
{
	return (u64)fs_info->nodesize * BTRFS_MAX_LEVEL * 2 * num_items;
}

/*
 * Doing a truncate won't result in new nodes or leaves, just what we need for
 * COW.
 */
static inline u64 btrfs_calc_trunc_metadata_size(struct btrfs_fs_info *fs_info,
						 unsigned num_items)
{
	return (u64)fs_info->nodesize * BTRFS_MAX_LEVEL * num_items;
}

int btrfs_should_throttle_delayed_refs(struct btrfs_trans_handle *trans,
				       struct btrfs_fs_info *fs_info);
int btrfs_check_space_for_delayed_refs(struct btrfs_trans_handle *trans,
				       struct btrfs_fs_info *fs_info);
void btrfs_dec_block_group_reservations(struct btrfs_fs_info *fs_info,
					 const u64 start);
void btrfs_wait_block_group_reservations(struct btrfs_block_group_cache *bg);
bool btrfs_inc_nocow_writers(struct btrfs_fs_info *fs_info, u64 bytenr);
void btrfs_dec_nocow_writers(struct btrfs_fs_info *fs_info, u64 bytenr);
void btrfs_wait_nocow_writers(struct btrfs_block_group_cache *bg);
void btrfs_put_block_group(struct btrfs_block_group_cache *cache);
int btrfs_run_delayed_refs(struct btrfs_trans_handle *trans,
			   struct btrfs_fs_info *fs_info, unsigned long count);
int btrfs_async_run_delayed_refs(struct btrfs_fs_info *fs_info,
				 unsigned long count, u64 transid, int wait);
int btrfs_lookup_data_extent(struct btrfs_fs_info *fs_info, u64 start, u64 len);
int btrfs_lookup_extent_info(struct btrfs_trans_handle *trans,
			     struct btrfs_fs_info *fs_info, u64 bytenr,
			     u64 offset, int metadata, u64 *refs, u64 *flags);
int btrfs_pin_extent(struct btrfs_fs_info *fs_info,
		     u64 bytenr, u64 num, int reserved);
int btrfs_pin_extent_for_log_replay(struct btrfs_fs_info *fs_info,
				    u64 bytenr, u64 num_bytes);
int btrfs_exclude_logged_extents(struct btrfs_fs_info *fs_info,
				 struct extent_buffer *eb);
int btrfs_cross_ref_exist(struct btrfs_root *root,
			  u64 objectid, u64 offset, u64 bytenr);
struct btrfs_block_group_cache *btrfs_lookup_block_group(
						 struct btrfs_fs_info *info,
						 u64 bytenr);
void btrfs_get_block_group(struct btrfs_block_group_cache *cache);
void btrfs_put_block_group(struct btrfs_block_group_cache *cache);
int get_block_group_index(struct btrfs_block_group_cache *cache);
struct extent_buffer *btrfs_alloc_tree_block(struct btrfs_trans_handle *trans,
					     struct btrfs_root *root,
					     u64 parent, u64 root_objectid,
					     const struct btrfs_disk_key *key,
					     int level, u64 hint,
					     u64 empty_size);
void btrfs_free_tree_block(struct btrfs_trans_handle *trans,
			   struct btrfs_root *root,
			   struct extent_buffer *buf,
			   u64 parent, int last_ref);
int btrfs_alloc_reserved_file_extent(struct btrfs_trans_handle *trans,
				     u64 root_objectid, u64 owner,
				     u64 offset, u64 ram_bytes,
				     struct btrfs_key *ins);
int btrfs_alloc_logged_file_extent(struct btrfs_trans_handle *trans,
				   struct btrfs_fs_info *fs_info,
				   u64 root_objectid, u64 owner, u64 offset,
				   struct btrfs_key *ins);
int btrfs_reserve_extent(struct btrfs_root *root, u64 ram_bytes, u64 num_bytes,
			 u64 min_alloc_size, u64 empty_size, u64 hint_byte,
			 struct btrfs_key *ins, int is_data, int delalloc);
int btrfs_inc_ref(struct btrfs_trans_handle *trans, struct btrfs_root *root,
		  struct extent_buffer *buf, int full_backref);
int btrfs_dec_ref(struct btrfs_trans_handle *trans, struct btrfs_root *root,
		  struct extent_buffer *buf, int full_backref);
int btrfs_set_disk_extent_flags(struct btrfs_trans_handle *trans,
				struct btrfs_fs_info *fs_info,
				u64 bytenr, u64 num_bytes, u64 flags,
				int level, int is_data);
int btrfs_free_extent(struct btrfs_trans_handle *trans,
		      struct btrfs_fs_info *fs_info,
		      u64 bytenr, u64 num_bytes, u64 parent, u64 root_objectid,
		      u64 owner, u64 offset);

int btrfs_free_reserved_extent(struct btrfs_fs_info *fs_info,
			       u64 start, u64 len, int delalloc);
int btrfs_free_and_pin_reserved_extent(struct btrfs_fs_info *fs_info,
				       u64 start, u64 len);
void btrfs_prepare_extent_commit(struct btrfs_fs_info *fs_info);
int btrfs_finish_extent_commit(struct btrfs_trans_handle *trans,
			       struct btrfs_fs_info *fs_info);
int btrfs_inc_extent_ref(struct btrfs_trans_handle *trans,
			 struct btrfs_fs_info *fs_info,
			 u64 bytenr, u64 num_bytes, u64 parent,
			 u64 root_objectid, u64 owner, u64 offset);

int btrfs_start_dirty_block_groups(struct btrfs_trans_handle *trans,
				   struct btrfs_fs_info *fs_info);
int btrfs_write_dirty_block_groups(struct btrfs_trans_handle *trans,
				   struct btrfs_fs_info *fs_info);
int btrfs_setup_space_cache(struct btrfs_trans_handle *trans,
			    struct btrfs_fs_info *fs_info);
int btrfs_extent_readonly(struct btrfs_fs_info *fs_info, u64 bytenr);
int btrfs_free_block_groups(struct btrfs_fs_info *info);
int btrfs_read_block_groups(struct btrfs_fs_info *info);
int btrfs_can_relocate(struct btrfs_fs_info *fs_info, u64 bytenr);
int btrfs_make_block_group(struct btrfs_trans_handle *trans,
			   struct btrfs_fs_info *fs_info, u64 bytes_used,
			   u64 type, u64 chunk_offset, u64 size);
struct btrfs_trans_handle *btrfs_start_trans_remove_block_group(
				struct btrfs_fs_info *fs_info,
				const u64 chunk_offset);
int btrfs_remove_block_group(struct btrfs_trans_handle *trans,
			     struct btrfs_fs_info *fs_info, u64 group_start,
			     struct extent_map *em);
void btrfs_delete_unused_bgs(struct btrfs_fs_info *fs_info);
void btrfs_get_block_group_trimming(struct btrfs_block_group_cache *cache);
void btrfs_put_block_group_trimming(struct btrfs_block_group_cache *cache);
void btrfs_create_pending_block_groups(struct btrfs_trans_handle *trans,
				       struct btrfs_fs_info *fs_info);
u64 btrfs_data_alloc_profile(struct btrfs_fs_info *fs_info);
u64 btrfs_metadata_alloc_profile(struct btrfs_fs_info *fs_info);
u64 btrfs_system_alloc_profile(struct btrfs_fs_info *fs_info);
void btrfs_clear_space_info_full(struct btrfs_fs_info *info);

enum btrfs_reserve_flush_enum {
	/* If we are in the transaction, we can't flush anything.*/
	BTRFS_RESERVE_NO_FLUSH,
	/*
	 * Flushing delalloc may cause deadlock somewhere, in this
	 * case, use FLUSH LIMIT
	 */
	BTRFS_RESERVE_FLUSH_LIMIT,
	BTRFS_RESERVE_FLUSH_ALL,
};

enum btrfs_flush_state {
	FLUSH_DELAYED_ITEMS_NR	=	1,
	FLUSH_DELAYED_ITEMS	=	2,
	FLUSH_DELALLOC		=	3,
	FLUSH_DELALLOC_WAIT	=	4,
	ALLOC_CHUNK		=	5,
	COMMIT_TRANS		=	6,
};

int btrfs_alloc_data_chunk_ondemand(struct btrfs_inode *inode, u64 bytes);
int btrfs_check_data_free_space(struct inode *inode,
			struct extent_changeset **reserved, u64 start, u64 len);
void btrfs_free_reserved_data_space(struct inode *inode,
			struct extent_changeset *reserved, u64 start, u64 len);
void btrfs_delalloc_release_space(struct inode *inode,
			struct extent_changeset *reserved, u64 start, u64 len);
void btrfs_free_reserved_data_space_noquota(struct inode *inode, u64 start,
					    u64 len);
void btrfs_trans_release_metadata(struct btrfs_trans_handle *trans,
				  struct btrfs_fs_info *fs_info);
void btrfs_trans_release_chunk_metadata(struct btrfs_trans_handle *trans);
int btrfs_orphan_reserve_metadata(struct btrfs_trans_handle *trans,
				  struct btrfs_inode *inode);
void btrfs_orphan_release_metadata(struct btrfs_inode *inode);
int btrfs_subvolume_reserve_metadata(struct btrfs_root *root,
				     struct btrfs_block_rsv *rsv,
				     int nitems,
				     u64 *qgroup_reserved, bool use_global_rsv);
void btrfs_subvolume_release_metadata(struct btrfs_fs_info *fs_info,
				      struct btrfs_block_rsv *rsv);
int btrfs_delalloc_reserve_metadata(struct btrfs_inode *inode, u64 num_bytes);
void btrfs_delalloc_release_metadata(struct btrfs_inode *inode, u64 num_bytes);
int btrfs_delalloc_reserve_space(struct inode *inode,
			struct extent_changeset **reserved, u64 start, u64 len);
void btrfs_init_block_rsv(struct btrfs_block_rsv *rsv, unsigned short type);
struct btrfs_block_rsv *btrfs_alloc_block_rsv(struct btrfs_fs_info *fs_info,
					      unsigned short type);
void btrfs_free_block_rsv(struct btrfs_fs_info *fs_info,
			  struct btrfs_block_rsv *rsv);
void __btrfs_free_block_rsv(struct btrfs_block_rsv *rsv);
int btrfs_block_rsv_add(struct btrfs_root *root,
			struct btrfs_block_rsv *block_rsv, u64 num_bytes,
			enum btrfs_reserve_flush_enum flush);
int btrfs_block_rsv_check(struct btrfs_block_rsv *block_rsv, int min_factor);
int btrfs_block_rsv_refill(struct btrfs_root *root,
			   struct btrfs_block_rsv *block_rsv, u64 min_reserved,
			   enum btrfs_reserve_flush_enum flush);
int btrfs_block_rsv_migrate(struct btrfs_block_rsv *src_rsv,
			    struct btrfs_block_rsv *dst_rsv, u64 num_bytes,
			    int update_size);
int btrfs_cond_migrate_bytes(struct btrfs_fs_info *fs_info,
			     struct btrfs_block_rsv *dest, u64 num_bytes,
			     int min_factor);
void btrfs_block_rsv_release(struct btrfs_fs_info *fs_info,
			     struct btrfs_block_rsv *block_rsv,
			     u64 num_bytes);
int btrfs_inc_block_group_ro(struct btrfs_fs_info *fs_info,
			     struct btrfs_block_group_cache *cache);
void btrfs_dec_block_group_ro(struct btrfs_block_group_cache *cache);
void btrfs_put_block_group_cache(struct btrfs_fs_info *info);
u64 btrfs_account_ro_block_groups_free_space(struct btrfs_space_info *sinfo);
int btrfs_error_unpin_extent_range(struct btrfs_fs_info *fs_info,
				   u64 start, u64 end);
int btrfs_discard_extent(struct btrfs_fs_info *fs_info, u64 bytenr,
			 u64 num_bytes, u64 *actual_bytes);
int btrfs_force_chunk_alloc(struct btrfs_trans_handle *trans,
			    struct btrfs_fs_info *fs_info, u64 type);
int btrfs_trim_fs(struct btrfs_fs_info *fs_info, struct fstrim_range *range);

int btrfs_init_space_info(struct btrfs_fs_info *fs_info);
int btrfs_delayed_refs_qgroup_accounting(struct btrfs_trans_handle *trans,
					 struct btrfs_fs_info *fs_info);
int __get_raid_index(u64 flags);
int btrfs_start_write_no_snapshotting(struct btrfs_root *root);
void btrfs_end_write_no_snapshotting(struct btrfs_root *root);
void btrfs_wait_for_snapshot_creation(struct btrfs_root *root);
void check_system_chunk(struct btrfs_trans_handle *trans,
			struct btrfs_fs_info *fs_info, const u64 type);
u64 add_new_free_space(struct btrfs_block_group_cache *block_group,
		       struct btrfs_fs_info *info, u64 start, u64 end);

/* ctree.c */
int btrfs_bin_search(struct extent_buffer *eb, const struct btrfs_key *key,
		     int level, int *slot);
int btrfs_comp_cpu_keys(const struct btrfs_key *k1, const struct btrfs_key *k2);
int btrfs_previous_item(struct btrfs_root *root,
			struct btrfs_path *path, u64 min_objectid,
			int type);
int btrfs_previous_extent_item(struct btrfs_root *root,
			struct btrfs_path *path, u64 min_objectid);
void btrfs_set_item_key_safe(struct btrfs_fs_info *fs_info,
			     struct btrfs_path *path,
			     const struct btrfs_key *new_key);
struct extent_buffer *btrfs_root_node(struct btrfs_root *root);
struct extent_buffer *btrfs_lock_root_node(struct btrfs_root *root);
int btrfs_find_next_key(struct btrfs_root *root, struct btrfs_path *path,
			struct btrfs_key *key, int lowest_level,
			u64 min_trans);
int btrfs_search_forward(struct btrfs_root *root, struct btrfs_key *min_key,
			 struct btrfs_path *path,
			 u64 min_trans);
enum btrfs_compare_tree_result {
	BTRFS_COMPARE_TREE_NEW,
	BTRFS_COMPARE_TREE_DELETED,
	BTRFS_COMPARE_TREE_CHANGED,
	BTRFS_COMPARE_TREE_SAME,
};
typedef int (*btrfs_changed_cb_t)(struct btrfs_root *left_root,
				  struct btrfs_root *right_root,
				  struct btrfs_path *left_path,
				  struct btrfs_path *right_path,
				  struct btrfs_key *key,
				  enum btrfs_compare_tree_result result,
				  void *ctx);
int btrfs_compare_trees(struct btrfs_root *left_root,
			struct btrfs_root *right_root,
			btrfs_changed_cb_t cb, void *ctx);
int btrfs_cow_block(struct btrfs_trans_handle *trans,
		    struct btrfs_root *root, struct extent_buffer *buf,
		    struct extent_buffer *parent, int parent_slot,
		    struct extent_buffer **cow_ret);
int btrfs_copy_root(struct btrfs_trans_handle *trans,
		      struct btrfs_root *root,
		      struct extent_buffer *buf,
		      struct extent_buffer **cow_ret, u64 new_root_objectid);
int btrfs_block_can_be_shared(struct btrfs_root *root,
			      struct extent_buffer *buf);
void btrfs_extend_item(struct btrfs_fs_info *fs_info, struct btrfs_path *path,
		       u32 data_size);
void btrfs_truncate_item(struct btrfs_fs_info *fs_info,
			 struct btrfs_path *path, u32 new_size, int from_end);
int btrfs_split_item(struct btrfs_trans_handle *trans,
		     struct btrfs_root *root,
		     struct btrfs_path *path,
		     const struct btrfs_key *new_key,
		     unsigned long split_offset);
int btrfs_duplicate_item(struct btrfs_trans_handle *trans,
			 struct btrfs_root *root,
			 struct btrfs_path *path,
			 const struct btrfs_key *new_key);
int btrfs_find_item(struct btrfs_root *fs_root, struct btrfs_path *path,
		u64 inum, u64 ioff, u8 key_type, struct btrfs_key *found_key);
int btrfs_search_slot(struct btrfs_trans_handle *trans, struct btrfs_root *root,
		      const struct btrfs_key *key, struct btrfs_path *p,
		      int ins_len, int cow);
int btrfs_search_old_slot(struct btrfs_root *root, const struct btrfs_key *key,
			  struct btrfs_path *p, u64 time_seq);
int btrfs_search_slot_for_read(struct btrfs_root *root,
			       const struct btrfs_key *key,
			       struct btrfs_path *p, int find_higher,
			       int return_any);
int btrfs_realloc_node(struct btrfs_trans_handle *trans,
		       struct btrfs_root *root, struct extent_buffer *parent,
		       int start_slot, u64 *last_ret,
		       struct btrfs_key *progress);
void btrfs_release_path(struct btrfs_path *p);
struct btrfs_path *btrfs_alloc_path(void);
void btrfs_free_path(struct btrfs_path *p);
void btrfs_set_path_blocking(struct btrfs_path *p);
void btrfs_clear_path_blocking(struct btrfs_path *p,
			       struct extent_buffer *held, int held_rw);
void btrfs_unlock_up_safe(struct btrfs_path *p, int level);

int btrfs_del_items(struct btrfs_trans_handle *trans, struct btrfs_root *root,
		   struct btrfs_path *path, int slot, int nr);
static inline int btrfs_del_item(struct btrfs_trans_handle *trans,
				 struct btrfs_root *root,
				 struct btrfs_path *path)
{
	return btrfs_del_items(trans, root, path, path->slots[0], 1);
}

void setup_items_for_insert(struct btrfs_root *root, struct btrfs_path *path,
			    const struct btrfs_key *cpu_key, u32 *data_size,
			    u32 total_data, u32 total_size, int nr);
int btrfs_insert_item(struct btrfs_trans_handle *trans, struct btrfs_root *root,
		      const struct btrfs_key *key, void *data, u32 data_size);
int btrfs_insert_empty_items(struct btrfs_trans_handle *trans,
			     struct btrfs_root *root,
			     struct btrfs_path *path,
			     const struct btrfs_key *cpu_key, u32 *data_size,
			     int nr);

static inline int btrfs_insert_empty_item(struct btrfs_trans_handle *trans,
					  struct btrfs_root *root,
					  struct btrfs_path *path,
					  const struct btrfs_key *key,
					  u32 data_size)
{
	return btrfs_insert_empty_items(trans, root, path, key, &data_size, 1);
}

int btrfs_next_leaf(struct btrfs_root *root, struct btrfs_path *path);
int btrfs_prev_leaf(struct btrfs_root *root, struct btrfs_path *path);
int btrfs_next_old_leaf(struct btrfs_root *root, struct btrfs_path *path,
			u64 time_seq);
static inline int btrfs_next_old_item(struct btrfs_root *root,
				      struct btrfs_path *p, u64 time_seq)
{
	++p->slots[0];
	if (p->slots[0] >= btrfs_header_nritems(p->nodes[0]))
		return btrfs_next_old_leaf(root, p, time_seq);
	return 0;
}
static inline int btrfs_next_item(struct btrfs_root *root, struct btrfs_path *p)
{
	return btrfs_next_old_item(root, p, 0);
}
int btrfs_leaf_free_space(struct btrfs_fs_info *fs_info,
			  struct extent_buffer *leaf);
int __must_check btrfs_drop_snapshot(struct btrfs_root *root,
				     struct btrfs_block_rsv *block_rsv,
				     int update_ref, int for_reloc);
int btrfs_drop_subtree(struct btrfs_trans_handle *trans,
			struct btrfs_root *root,
			struct extent_buffer *node,
			struct extent_buffer *parent);
static inline int btrfs_fs_closing(struct btrfs_fs_info *fs_info)
{
	/*
	 * Do it this way so we only ever do one test_bit in the normal case.
	 */
	if (test_bit(BTRFS_FS_CLOSING_START, &fs_info->flags)) {
		if (test_bit(BTRFS_FS_CLOSING_DONE, &fs_info->flags))
			return 2;
		return 1;
	}
	return 0;
}

/*
 * If we remount the fs to be R/O or umount the fs, the cleaner needn't do
 * anything except sleeping. This function is used to check the status of
 * the fs.
 */
static inline int btrfs_need_cleaner_sleep(struct btrfs_fs_info *fs_info)
{
	return fs_info->sb->s_flags & MS_RDONLY || btrfs_fs_closing(fs_info);
}

static inline void free_fs_info(struct btrfs_fs_info *fs_info)
{
	kfree(fs_info->balance_ctl);
	kfree(fs_info->delayed_root);
	kfree(fs_info->extent_root);
	kfree(fs_info->tree_root);
	kfree(fs_info->chunk_root);
	kfree(fs_info->dev_root);
	kfree(fs_info->csum_root);
	kfree(fs_info->quota_root);
	kfree(fs_info->uuid_root);
	kfree(fs_info->free_space_root);
	kfree(fs_info->super_copy);
	kfree(fs_info->super_for_commit);
	security_free_mnt_opts(&fs_info->security_opts);
	kfree(fs_info);
}

/* tree mod log functions from ctree.c */
u64 btrfs_get_tree_mod_seq(struct btrfs_fs_info *fs_info,
			   struct seq_list *elem);
void btrfs_put_tree_mod_seq(struct btrfs_fs_info *fs_info,
			    struct seq_list *elem);
int btrfs_old_root_level(struct btrfs_root *root, u64 time_seq);

/* root-item.c */
int btrfs_add_root_ref(struct btrfs_trans_handle *trans,
		       struct btrfs_fs_info *fs_info,
		       u64 root_id, u64 ref_id, u64 dirid, u64 sequence,
		       const char *name, int name_len);
int btrfs_del_root_ref(struct btrfs_trans_handle *trans,
		       struct btrfs_fs_info *fs_info,
		       u64 root_id, u64 ref_id, u64 dirid, u64 *sequence,
		       const char *name, int name_len);
int btrfs_del_root(struct btrfs_trans_handle *trans,
		   struct btrfs_fs_info *fs_info, const struct btrfs_key *key);
int btrfs_insert_root(struct btrfs_trans_handle *trans, struct btrfs_root *root,
		      const struct btrfs_key *key,
		      struct btrfs_root_item *item);
int __must_check btrfs_update_root(struct btrfs_trans_handle *trans,
				   struct btrfs_root *root,
				   struct btrfs_key *key,
				   struct btrfs_root_item *item);
int btrfs_find_root(struct btrfs_root *root, const struct btrfs_key *search_key,
		    struct btrfs_path *path, struct btrfs_root_item *root_item,
		    struct btrfs_key *root_key);
int btrfs_find_orphan_roots(struct btrfs_fs_info *fs_info);
void btrfs_set_root_node(struct btrfs_root_item *item,
			 struct extent_buffer *node);
void btrfs_check_and_init_root_item(struct btrfs_root_item *item);
void btrfs_update_root_times(struct btrfs_trans_handle *trans,
			     struct btrfs_root *root);

/* uuid-tree.c */
int btrfs_uuid_tree_add(struct btrfs_trans_handle *trans,
			struct btrfs_fs_info *fs_info, u8 *uuid, u8 type,
			u64 subid);
int btrfs_uuid_tree_rem(struct btrfs_trans_handle *trans,
			struct btrfs_fs_info *fs_info, u8 *uuid, u8 type,
			u64 subid);
int btrfs_uuid_tree_iterate(struct btrfs_fs_info *fs_info,
			    int (*check_func)(struct btrfs_fs_info *, u8 *, u8,
					      u64));

/* dir-item.c */
int btrfs_check_dir_item_collision(struct btrfs_root *root, u64 dir,
			  const char *name, int name_len);
int btrfs_insert_dir_item(struct btrfs_trans_handle *trans,
			  struct btrfs_root *root, const char *name,
			  int name_len, struct btrfs_inode *dir,
			  struct btrfs_key *location, u8 type, u64 index);
struct btrfs_dir_item *btrfs_lookup_dir_item(struct btrfs_trans_handle *trans,
					     struct btrfs_root *root,
					     struct btrfs_path *path, u64 dir,
					     const char *name, int name_len,
					     int mod);
struct btrfs_dir_item *
btrfs_lookup_dir_index_item(struct btrfs_trans_handle *trans,
			    struct btrfs_root *root,
			    struct btrfs_path *path, u64 dir,
			    u64 objectid, const char *name, int name_len,
			    int mod);
struct btrfs_dir_item *
btrfs_search_dir_index_item(struct btrfs_root *root,
			    struct btrfs_path *path, u64 dirid,
			    const char *name, int name_len);
int btrfs_delete_one_dir_name(struct btrfs_trans_handle *trans,
			      struct btrfs_root *root,
			      struct btrfs_path *path,
			      struct btrfs_dir_item *di);
int btrfs_insert_xattr_item(struct btrfs_trans_handle *trans,
			    struct btrfs_root *root,
			    struct btrfs_path *path, u64 objectid,
			    const char *name, u16 name_len,
			    const void *data, u16 data_len);
struct btrfs_dir_item *btrfs_lookup_xattr(struct btrfs_trans_handle *trans,
					  struct btrfs_root *root,
					  struct btrfs_path *path, u64 dir,
					  const char *name, u16 name_len,
					  int mod);
int verify_dir_item(struct btrfs_fs_info *fs_info,
		    struct extent_buffer *leaf, int slot,
		    struct btrfs_dir_item *dir_item);
struct btrfs_dir_item *btrfs_match_dir_item_name(struct btrfs_fs_info *fs_info,
						 struct btrfs_path *path,
						 const char *name,
						 int name_len);
bool btrfs_is_name_len_valid(struct extent_buffer *leaf, int slot,
			     unsigned long start, u16 name_len);

/* orphan.c */
int btrfs_insert_orphan_item(struct btrfs_trans_handle *trans,
			     struct btrfs_root *root, u64 offset);
int btrfs_del_orphan_item(struct btrfs_trans_handle *trans,
			  struct btrfs_root *root, u64 offset);
int btrfs_find_orphan_item(struct btrfs_root *root, u64 offset);

/* inode-item.c */
int btrfs_insert_inode_ref(struct btrfs_trans_handle *trans,
			   struct btrfs_root *root,
			   const char *name, int name_len,
			   u64 inode_objectid, u64 ref_objectid, u64 index);
int btrfs_del_inode_ref(struct btrfs_trans_handle *trans,
			   struct btrfs_root *root,
			   const char *name, int name_len,
			   u64 inode_objectid, u64 ref_objectid, u64 *index);
int btrfs_insert_empty_inode(struct btrfs_trans_handle *trans,
			     struct btrfs_root *root,
			     struct btrfs_path *path, u64 objectid);
int btrfs_lookup_inode(struct btrfs_trans_handle *trans, struct btrfs_root
		       *root, struct btrfs_path *path,
		       struct btrfs_key *location, int mod);

struct btrfs_inode_extref *
btrfs_lookup_inode_extref(struct btrfs_trans_handle *trans,
			  struct btrfs_root *root,
			  struct btrfs_path *path,
			  const char *name, int name_len,
			  u64 inode_objectid, u64 ref_objectid, int ins_len,
			  int cow);

int btrfs_find_name_in_ext_backref(struct btrfs_path *path,
				   u64 ref_objectid, const char *name,
				   int name_len,
				   struct btrfs_inode_extref **extref_ret);

/* file-item.c */
struct btrfs_dio_private;
int btrfs_del_csums(struct btrfs_trans_handle *trans,
		    struct btrfs_fs_info *fs_info, u64 bytenr, u64 len);
blk_status_t btrfs_lookup_bio_sums(struct inode *inode, struct bio *bio, u32 *dst);
blk_status_t btrfs_lookup_bio_sums_dio(struct inode *inode, struct bio *bio,
			      u64 logical_offset);
int btrfs_insert_file_extent(struct btrfs_trans_handle *trans,
			     struct btrfs_root *root,
			     u64 objectid, u64 pos,
			     u64 disk_offset, u64 disk_num_bytes,
			     u64 num_bytes, u64 offset, u64 ram_bytes,
			     u8 compression, u8 encryption, u16 other_encoding);
int btrfs_lookup_file_extent(struct btrfs_trans_handle *trans,
			     struct btrfs_root *root,
			     struct btrfs_path *path, u64 objectid,
			     u64 bytenr, int mod);
int btrfs_csum_file_blocks(struct btrfs_trans_handle *trans,
			   struct btrfs_root *root,
			   struct btrfs_ordered_sum *sums);
blk_status_t btrfs_csum_one_bio(struct inode *inode, struct bio *bio,
		       u64 file_start, int contig);
int btrfs_lookup_csums_range(struct btrfs_root *root, u64 start, u64 end,
			     struct list_head *list, int search_commit);
void btrfs_extent_item_to_extent_map(struct btrfs_inode *inode,
				     const struct btrfs_path *path,
				     struct btrfs_file_extent_item *fi,
				     const bool new_inline,
				     struct extent_map *em);

/* inode.c */
struct btrfs_delalloc_work {
	struct inode *inode;
	int delay_iput;
	struct completion completion;
	struct list_head list;
	struct btrfs_work work;
};

struct btrfs_delalloc_work *btrfs_alloc_delalloc_work(struct inode *inode,
						    int delay_iput);
void btrfs_wait_and_free_delalloc_work(struct btrfs_delalloc_work *work);

struct extent_map *btrfs_get_extent_fiemap(struct btrfs_inode *inode,
		struct page *page, size_t pg_offset, u64 start,
		u64 len, int create);
noinline int can_nocow_extent(struct inode *inode, u64 offset, u64 *len,
			      u64 *orig_start, u64 *orig_block_len,
			      u64 *ram_bytes);

struct inode *btrfs_lookup_dentry(struct inode *dir, struct dentry *dentry);
int btrfs_set_inode_index(struct btrfs_inode *dir, u64 *index);
int btrfs_unlink_inode(struct btrfs_trans_handle *trans,
		       struct btrfs_root *root,
		       struct btrfs_inode *dir, struct btrfs_inode *inode,
		       const char *name, int name_len);
int btrfs_add_link(struct btrfs_trans_handle *trans,
		   struct btrfs_inode *parent_inode, struct btrfs_inode *inode,
		   const char *name, int name_len, int add_backref, u64 index);
int btrfs_unlink_subvol(struct btrfs_trans_handle *trans,
			struct btrfs_root *root,
			struct inode *dir, u64 objectid,
			const char *name, int name_len);
int btrfs_truncate_block(struct inode *inode, loff_t from, loff_t len,
			int front);
int btrfs_truncate_inode_items(struct btrfs_trans_handle *trans,
			       struct btrfs_root *root,
			       struct inode *inode, u64 new_size,
			       u32 min_type);

int btrfs_start_delalloc_inodes(struct btrfs_root *root, int delay_iput);
int btrfs_start_delalloc_roots(struct btrfs_fs_info *fs_info, int delay_iput,
			       int nr);
int btrfs_set_extent_delalloc(struct inode *inode, u64 start, u64 end,
			      struct extent_state **cached_state, int dedupe);
int btrfs_create_subvol_root(struct btrfs_trans_handle *trans,
			     struct btrfs_root *new_root,
			     struct btrfs_root *parent_root,
			     u64 new_dirid);
int btrfs_merge_bio_hook(struct page *page, unsigned long offset,
			 size_t size, struct bio *bio,
			 unsigned long bio_flags);
void btrfs_set_range_writeback(void *private_data, u64 start, u64 end);
int btrfs_page_mkwrite(struct vm_fault *vmf);
int btrfs_readpage(struct file *file, struct page *page);
void btrfs_evict_inode(struct inode *inode);
int btrfs_write_inode(struct inode *inode, struct writeback_control *wbc);
struct inode *btrfs_alloc_inode(struct super_block *sb);
void btrfs_destroy_inode(struct inode *inode);
int btrfs_drop_inode(struct inode *inode);
int btrfs_init_cachep(void);
void btrfs_destroy_cachep(void);
long btrfs_ioctl_trans_end(struct file *file);
struct inode *btrfs_iget(struct super_block *s, struct btrfs_key *location,
			 struct btrfs_root *root, int *was_new);
struct extent_map *btrfs_get_extent(struct btrfs_inode *inode,
		struct page *page, size_t pg_offset,
		u64 start, u64 end, int create);
int btrfs_update_inode(struct btrfs_trans_handle *trans,
			      struct btrfs_root *root,
			      struct inode *inode);
int btrfs_update_inode_fallback(struct btrfs_trans_handle *trans,
				struct btrfs_root *root, struct inode *inode);
int btrfs_orphan_add(struct btrfs_trans_handle *trans,
		struct btrfs_inode *inode);
int btrfs_orphan_cleanup(struct btrfs_root *root);
void btrfs_orphan_commit_root(struct btrfs_trans_handle *trans,
			      struct btrfs_root *root);
int btrfs_cont_expand(struct inode *inode, loff_t oldsize, loff_t size);
void btrfs_invalidate_inodes(struct btrfs_root *root);
void btrfs_add_delayed_iput(struct inode *inode);
void btrfs_run_delayed_iputs(struct btrfs_fs_info *fs_info);
int btrfs_prealloc_file_range(struct inode *inode, int mode,
			      u64 start, u64 num_bytes, u64 min_size,
			      loff_t actual_len, u64 *alloc_hint);
int btrfs_prealloc_file_range_trans(struct inode *inode,
				    struct btrfs_trans_handle *trans, int mode,
				    u64 start, u64 num_bytes, u64 min_size,
				    loff_t actual_len, u64 *alloc_hint);
extern const struct dentry_operations btrfs_dentry_operations;
#ifdef CONFIG_BTRFS_FS_RUN_SANITY_TESTS
void btrfs_test_inode_set_ops(struct inode *inode);
#endif

/* ioctl.c */
long btrfs_ioctl(struct file *file, unsigned int cmd, unsigned long arg);
long btrfs_compat_ioctl(struct file *file, unsigned int cmd, unsigned long arg);
int btrfs_ioctl_get_supported_features(void __user *arg);
void btrfs_update_iflags(struct inode *inode);
int btrfs_is_empty_uuid(u8 *uuid);
int btrfs_defrag_file(struct inode *inode, struct file *file,
		      struct btrfs_ioctl_defrag_range_args *range,
		      u64 newer_than, unsigned long max_pages);
void btrfs_get_block_group_info(struct list_head *groups_list,
				struct btrfs_ioctl_space_info *space);
void update_ioctl_balance_args(struct btrfs_fs_info *fs_info, int lock,
			       struct btrfs_ioctl_balance_args *bargs);
ssize_t btrfs_dedupe_file_range(struct file *src_file, u64 loff, u64 olen,
			   struct file *dst_file, u64 dst_loff);

/* file.c */
int btrfs_auto_defrag_init(void);
void btrfs_auto_defrag_exit(void);
int btrfs_add_inode_defrag(struct btrfs_trans_handle *trans,
			   struct btrfs_inode *inode);
int btrfs_run_defrag_inodes(struct btrfs_fs_info *fs_info);
void btrfs_cleanup_defrag_inodes(struct btrfs_fs_info *fs_info);
int btrfs_sync_file(struct file *file, loff_t start, loff_t end, int datasync);
void btrfs_drop_extent_cache(struct btrfs_inode *inode, u64 start, u64 end,
			     int skip_pinned);
extern const struct file_operations btrfs_file_operations;
int __btrfs_drop_extents(struct btrfs_trans_handle *trans,
			 struct btrfs_root *root, struct inode *inode,
			 struct btrfs_path *path, u64 start, u64 end,
			 u64 *drop_end, int drop_cache,
			 int replace_extent,
			 u32 extent_item_size,
			 int *key_inserted);
int btrfs_drop_extents(struct btrfs_trans_handle *trans,
		       struct btrfs_root *root, struct inode *inode, u64 start,
		       u64 end, int drop_cache);
int btrfs_mark_extent_written(struct btrfs_trans_handle *trans,
			      struct btrfs_inode *inode, u64 start, u64 end);
int btrfs_release_file(struct inode *inode, struct file *file);
int btrfs_dirty_pages(struct inode *inode, struct page **pages,
		      size_t num_pages, loff_t pos, size_t write_bytes,
		      struct extent_state **cached);
int btrfs_fdatawrite_range(struct inode *inode, loff_t start, loff_t end);
int btrfs_clone_file_range(struct file *file_in, loff_t pos_in,
			   struct file *file_out, loff_t pos_out, u64 len);

/* tree-defrag.c */
int btrfs_defrag_leaves(struct btrfs_trans_handle *trans,
			struct btrfs_root *root);

/* sysfs.c */
int btrfs_init_sysfs(void);
void btrfs_exit_sysfs(void);
int btrfs_sysfs_add_mounted(struct btrfs_fs_info *fs_info);
void btrfs_sysfs_remove_mounted(struct btrfs_fs_info *fs_info);

/* xattr.c */
ssize_t btrfs_listxattr(struct dentry *dentry, char *buffer, size_t size);

/* super.c */
int btrfs_parse_options(struct btrfs_fs_info *info, char *options,
			unsigned long new_flags);
int btrfs_sync_fs(struct super_block *sb, int wait);

static inline __printf(2, 3)
void btrfs_no_printk(const struct btrfs_fs_info *fs_info, const char *fmt, ...)
{
}

#ifdef CONFIG_PRINTK
__printf(2, 3)
void btrfs_printk(const struct btrfs_fs_info *fs_info, const char *fmt, ...);
#else
#define btrfs_printk(fs_info, fmt, args...) \
	btrfs_no_printk(fs_info, fmt, ##args)
#endif

#define btrfs_emerg(fs_info, fmt, args...) \
	btrfs_printk(fs_info, KERN_EMERG fmt, ##args)
#define btrfs_alert(fs_info, fmt, args...) \
	btrfs_printk(fs_info, KERN_ALERT fmt, ##args)
#define btrfs_crit(fs_info, fmt, args...) \
	btrfs_printk(fs_info, KERN_CRIT fmt, ##args)
#define btrfs_err(fs_info, fmt, args...) \
	btrfs_printk(fs_info, KERN_ERR fmt, ##args)
#define btrfs_warn(fs_info, fmt, args...) \
	btrfs_printk(fs_info, KERN_WARNING fmt, ##args)
#define btrfs_notice(fs_info, fmt, args...) \
	btrfs_printk(fs_info, KERN_NOTICE fmt, ##args)
#define btrfs_info(fs_info, fmt, args...) \
	btrfs_printk(fs_info, KERN_INFO fmt, ##args)

/*
 * Wrappers that use printk_in_rcu
 */
#define btrfs_emerg_in_rcu(fs_info, fmt, args...) \
	btrfs_printk_in_rcu(fs_info, KERN_EMERG fmt, ##args)
#define btrfs_alert_in_rcu(fs_info, fmt, args...) \
	btrfs_printk_in_rcu(fs_info, KERN_ALERT fmt, ##args)
#define btrfs_crit_in_rcu(fs_info, fmt, args...) \
	btrfs_printk_in_rcu(fs_info, KERN_CRIT fmt, ##args)
#define btrfs_err_in_rcu(fs_info, fmt, args...) \
	btrfs_printk_in_rcu(fs_info, KERN_ERR fmt, ##args)
#define btrfs_warn_in_rcu(fs_info, fmt, args...) \
	btrfs_printk_in_rcu(fs_info, KERN_WARNING fmt, ##args)
#define btrfs_notice_in_rcu(fs_info, fmt, args...) \
	btrfs_printk_in_rcu(fs_info, KERN_NOTICE fmt, ##args)
#define btrfs_info_in_rcu(fs_info, fmt, args...) \
	btrfs_printk_in_rcu(fs_info, KERN_INFO fmt, ##args)

/*
 * Wrappers that use a ratelimited printk_in_rcu
 */
#define btrfs_emerg_rl_in_rcu(fs_info, fmt, args...) \
	btrfs_printk_rl_in_rcu(fs_info, KERN_EMERG fmt, ##args)
#define btrfs_alert_rl_in_rcu(fs_info, fmt, args...) \
	btrfs_printk_rl_in_rcu(fs_info, KERN_ALERT fmt, ##args)
#define btrfs_crit_rl_in_rcu(fs_info, fmt, args...) \
	btrfs_printk_rl_in_rcu(fs_info, KERN_CRIT fmt, ##args)
#define btrfs_err_rl_in_rcu(fs_info, fmt, args...) \
	btrfs_printk_rl_in_rcu(fs_info, KERN_ERR fmt, ##args)
#define btrfs_warn_rl_in_rcu(fs_info, fmt, args...) \
	btrfs_printk_rl_in_rcu(fs_info, KERN_WARNING fmt, ##args)
#define btrfs_notice_rl_in_rcu(fs_info, fmt, args...) \
	btrfs_printk_rl_in_rcu(fs_info, KERN_NOTICE fmt, ##args)
#define btrfs_info_rl_in_rcu(fs_info, fmt, args...) \
	btrfs_printk_rl_in_rcu(fs_info, KERN_INFO fmt, ##args)

/*
 * Wrappers that use a ratelimited printk
 */
#define btrfs_emerg_rl(fs_info, fmt, args...) \
	btrfs_printk_ratelimited(fs_info, KERN_EMERG fmt, ##args)
#define btrfs_alert_rl(fs_info, fmt, args...) \
	btrfs_printk_ratelimited(fs_info, KERN_ALERT fmt, ##args)
#define btrfs_crit_rl(fs_info, fmt, args...) \
	btrfs_printk_ratelimited(fs_info, KERN_CRIT fmt, ##args)
#define btrfs_err_rl(fs_info, fmt, args...) \
	btrfs_printk_ratelimited(fs_info, KERN_ERR fmt, ##args)
#define btrfs_warn_rl(fs_info, fmt, args...) \
	btrfs_printk_ratelimited(fs_info, KERN_WARNING fmt, ##args)
#define btrfs_notice_rl(fs_info, fmt, args...) \
	btrfs_printk_ratelimited(fs_info, KERN_NOTICE fmt, ##args)
#define btrfs_info_rl(fs_info, fmt, args...) \
	btrfs_printk_ratelimited(fs_info, KERN_INFO fmt, ##args)

#if defined(CONFIG_DYNAMIC_DEBUG)
#define btrfs_debug(fs_info, fmt, args...)				\
do {									\
        DEFINE_DYNAMIC_DEBUG_METADATA(descriptor, fmt);         	\
        if (unlikely(descriptor.flags & _DPRINTK_FLAGS_PRINT))  	\
		btrfs_printk(fs_info, KERN_DEBUG fmt, ##args);		\
} while (0)
#define btrfs_debug_in_rcu(fs_info, fmt, args...) 			\
do {									\
        DEFINE_DYNAMIC_DEBUG_METADATA(descriptor, fmt); 	        \
        if (unlikely(descriptor.flags & _DPRINTK_FLAGS_PRINT)) 		\
		btrfs_printk_in_rcu(fs_info, KERN_DEBUG fmt, ##args);	\
} while (0)
#define btrfs_debug_rl_in_rcu(fs_info, fmt, args...)			\
do {									\
        DEFINE_DYNAMIC_DEBUG_METADATA(descriptor, fmt);         	\
        if (unlikely(descriptor.flags & _DPRINTK_FLAGS_PRINT))  	\
		btrfs_printk_rl_in_rcu(fs_info, KERN_DEBUG fmt,		\
				       ##args);\
} while (0)
#define btrfs_debug_rl(fs_info, fmt, args...) 				\
do {									\
        DEFINE_DYNAMIC_DEBUG_METADATA(descriptor, fmt);         	\
        if (unlikely(descriptor.flags & _DPRINTK_FLAGS_PRINT))  	\
		btrfs_printk_ratelimited(fs_info, KERN_DEBUG fmt,	\
					 ##args);			\
} while (0)
#elif defined(DEBUG)
#define btrfs_debug(fs_info, fmt, args...) \
	btrfs_printk(fs_info, KERN_DEBUG fmt, ##args)
#define btrfs_debug_in_rcu(fs_info, fmt, args...) \
	btrfs_printk_in_rcu(fs_info, KERN_DEBUG fmt, ##args)
#define btrfs_debug_rl_in_rcu(fs_info, fmt, args...) \
	btrfs_printk_rl_in_rcu(fs_info, KERN_DEBUG fmt, ##args)
#define btrfs_debug_rl(fs_info, fmt, args...) \
	btrfs_printk_ratelimited(fs_info, KERN_DEBUG fmt, ##args)
#else
#define btrfs_debug(fs_info, fmt, args...) \
	btrfs_no_printk(fs_info, KERN_DEBUG fmt, ##args)
#define btrfs_debug_in_rcu(fs_info, fmt, args...) \
	btrfs_no_printk(fs_info, KERN_DEBUG fmt, ##args)
#define btrfs_debug_rl_in_rcu(fs_info, fmt, args...) \
	btrfs_no_printk(fs_info, KERN_DEBUG fmt, ##args)
#define btrfs_debug_rl(fs_info, fmt, args...) \
	btrfs_no_printk(fs_info, KERN_DEBUG fmt, ##args)
#endif

#define btrfs_printk_in_rcu(fs_info, fmt, args...)	\
do {							\
	rcu_read_lock();				\
	btrfs_printk(fs_info, fmt, ##args);		\
	rcu_read_unlock();				\
} while (0)

#define btrfs_printk_ratelimited(fs_info, fmt, args...)		\
do {								\
	static DEFINE_RATELIMIT_STATE(_rs,			\
		DEFAULT_RATELIMIT_INTERVAL,			\
		DEFAULT_RATELIMIT_BURST);       		\
	if (__ratelimit(&_rs))					\
		btrfs_printk(fs_info, fmt, ##args);		\
} while (0)

#define btrfs_printk_rl_in_rcu(fs_info, fmt, args...)		\
do {								\
	rcu_read_lock();					\
	btrfs_printk_ratelimited(fs_info, fmt, ##args);		\
	rcu_read_unlock();					\
} while (0)

#ifdef CONFIG_BTRFS_ASSERT

__cold
static inline void assfail(char *expr, char *file, int line)
{
	pr_err("assertion failed: %s, file: %s, line: %d\n",
	       expr, file, line);
	BUG();
}

#define ASSERT(expr)	\
	(likely(expr) ? (void)0 : assfail(#expr, __FILE__, __LINE__))
#else
#define ASSERT(expr)	((void)0)
#endif

__printf(5, 6)
__cold
void __btrfs_handle_fs_error(struct btrfs_fs_info *fs_info, const char *function,
		     unsigned int line, int errno, const char *fmt, ...);

const char *btrfs_decode_error(int errno);

__cold
void __btrfs_abort_transaction(struct btrfs_trans_handle *trans,
			       const char *function,
			       unsigned int line, int errno);

/*
 * Call btrfs_abort_transaction as early as possible when an error condition is
 * detected, that way the exact line number is reported.
 */
#define btrfs_abort_transaction(trans, errno)		\
do {								\
	/* Report first abort since mount */			\
	if (!test_and_set_bit(BTRFS_FS_STATE_TRANS_ABORTED,	\
			&((trans)->fs_info->fs_state))) {	\
		if ((errno) != -EIO) {				\
			WARN(1, KERN_DEBUG				\
			"BTRFS: Transaction aborted (error %d)\n",	\
			(errno));					\
		} else {						\
			btrfs_debug((trans)->fs_info,			\
				    "Transaction aborted (error %d)", \
				  (errno));			\
		}						\
	}							\
	__btrfs_abort_transaction((trans), __func__,		\
				  __LINE__, (errno));		\
} while (0)

#define btrfs_handle_fs_error(fs_info, errno, fmt, args...)		\
do {								\
	__btrfs_handle_fs_error((fs_info), __func__, __LINE__,	\
			  (errno), fmt, ##args);		\
} while (0)

__printf(5, 6)
__cold
void __btrfs_panic(struct btrfs_fs_info *fs_info, const char *function,
		   unsigned int line, int errno, const char *fmt, ...);
/*
 * If BTRFS_MOUNT_PANIC_ON_FATAL_ERROR is in mount_opt, __btrfs_panic
 * will panic().  Otherwise we BUG() here.
 */
#define btrfs_panic(fs_info, errno, fmt, args...)			\
do {									\
	__btrfs_panic(fs_info, __func__, __LINE__, errno, fmt, ##args);	\
	BUG();								\
} while (0)


/* compatibility and incompatibility defines */

#define btrfs_set_fs_incompat(__fs_info, opt) \
	__btrfs_set_fs_incompat((__fs_info), BTRFS_FEATURE_INCOMPAT_##opt)

static inline void __btrfs_set_fs_incompat(struct btrfs_fs_info *fs_info,
					   u64 flag)
{
	struct btrfs_super_block *disk_super;
	u64 features;

	disk_super = fs_info->super_copy;
	features = btrfs_super_incompat_flags(disk_super);
	if (!(features & flag)) {
		spin_lock(&fs_info->super_lock);
		features = btrfs_super_incompat_flags(disk_super);
		if (!(features & flag)) {
			features |= flag;
			btrfs_set_super_incompat_flags(disk_super, features);
			btrfs_info(fs_info, "setting %llu feature flag",
					 flag);
		}
		spin_unlock(&fs_info->super_lock);
	}
}

#define btrfs_clear_fs_incompat(__fs_info, opt) \
	__btrfs_clear_fs_incompat((__fs_info), BTRFS_FEATURE_INCOMPAT_##opt)

static inline void __btrfs_clear_fs_incompat(struct btrfs_fs_info *fs_info,
					     u64 flag)
{
	struct btrfs_super_block *disk_super;
	u64 features;

	disk_super = fs_info->super_copy;
	features = btrfs_super_incompat_flags(disk_super);
	if (features & flag) {
		spin_lock(&fs_info->super_lock);
		features = btrfs_super_incompat_flags(disk_super);
		if (features & flag) {
			features &= ~flag;
			btrfs_set_super_incompat_flags(disk_super, features);
			btrfs_info(fs_info, "clearing %llu feature flag",
					 flag);
		}
		spin_unlock(&fs_info->super_lock);
	}
}

#define btrfs_fs_incompat(fs_info, opt) \
	__btrfs_fs_incompat((fs_info), BTRFS_FEATURE_INCOMPAT_##opt)

static inline bool __btrfs_fs_incompat(struct btrfs_fs_info *fs_info, u64 flag)
{
	struct btrfs_super_block *disk_super;
	disk_super = fs_info->super_copy;
	return !!(btrfs_super_incompat_flags(disk_super) & flag);
}

#define btrfs_set_fs_compat_ro(__fs_info, opt) \
	__btrfs_set_fs_compat_ro((__fs_info), BTRFS_FEATURE_COMPAT_RO_##opt)

static inline void __btrfs_set_fs_compat_ro(struct btrfs_fs_info *fs_info,
					    u64 flag)
{
	struct btrfs_super_block *disk_super;
	u64 features;

	disk_super = fs_info->super_copy;
	features = btrfs_super_compat_ro_flags(disk_super);
	if (!(features & flag)) {
		spin_lock(&fs_info->super_lock);
		features = btrfs_super_compat_ro_flags(disk_super);
		if (!(features & flag)) {
			features |= flag;
			btrfs_set_super_compat_ro_flags(disk_super, features);
			btrfs_info(fs_info, "setting %llu ro feature flag",
				   flag);
		}
		spin_unlock(&fs_info->super_lock);
	}
}

#define btrfs_clear_fs_compat_ro(__fs_info, opt) \
	__btrfs_clear_fs_compat_ro((__fs_info), BTRFS_FEATURE_COMPAT_RO_##opt)

static inline void __btrfs_clear_fs_compat_ro(struct btrfs_fs_info *fs_info,
					      u64 flag)
{
	struct btrfs_super_block *disk_super;
	u64 features;

	disk_super = fs_info->super_copy;
	features = btrfs_super_compat_ro_flags(disk_super);
	if (features & flag) {
		spin_lock(&fs_info->super_lock);
		features = btrfs_super_compat_ro_flags(disk_super);
		if (features & flag) {
			features &= ~flag;
			btrfs_set_super_compat_ro_flags(disk_super, features);
			btrfs_info(fs_info, "clearing %llu ro feature flag",
				   flag);
		}
		spin_unlock(&fs_info->super_lock);
	}
}

#define btrfs_fs_compat_ro(fs_info, opt) \
	__btrfs_fs_compat_ro((fs_info), BTRFS_FEATURE_COMPAT_RO_##opt)

static inline int __btrfs_fs_compat_ro(struct btrfs_fs_info *fs_info, u64 flag)
{
	struct btrfs_super_block *disk_super;
	disk_super = fs_info->super_copy;
	return !!(btrfs_super_compat_ro_flags(disk_super) & flag);
}

/* acl.c */
#ifdef CONFIG_BTRFS_FS_POSIX_ACL
struct posix_acl *btrfs_get_acl(struct inode *inode, int type);
int btrfs_set_acl(struct inode *inode, struct posix_acl *acl, int type);
int btrfs_init_acl(struct btrfs_trans_handle *trans,
		   struct inode *inode, struct inode *dir);
#else
#define btrfs_get_acl NULL
#define btrfs_set_acl NULL
static inline int btrfs_init_acl(struct btrfs_trans_handle *trans,
				 struct inode *inode, struct inode *dir)
{
	return 0;
}
#endif

/* relocation.c */
int btrfs_relocate_block_group(struct btrfs_fs_info *fs_info, u64 group_start);
int btrfs_init_reloc_root(struct btrfs_trans_handle *trans,
			  struct btrfs_root *root);
int btrfs_update_reloc_root(struct btrfs_trans_handle *trans,
			    struct btrfs_root *root);
int btrfs_recover_relocation(struct btrfs_root *root);
int btrfs_reloc_clone_csums(struct inode *inode, u64 file_pos, u64 len);
int btrfs_reloc_cow_block(struct btrfs_trans_handle *trans,
			  struct btrfs_root *root, struct extent_buffer *buf,
			  struct extent_buffer *cow);
void btrfs_reloc_pre_snapshot(struct btrfs_pending_snapshot *pending,
			      u64 *bytes_to_reserve);
int btrfs_reloc_post_snapshot(struct btrfs_trans_handle *trans,
			      struct btrfs_pending_snapshot *pending);

/* scrub.c */
int btrfs_scrub_dev(struct btrfs_fs_info *fs_info, u64 devid, u64 start,
		    u64 end, struct btrfs_scrub_progress *progress,
		    int readonly, int is_dev_replace);
void btrfs_scrub_pause(struct btrfs_fs_info *fs_info);
void btrfs_scrub_continue(struct btrfs_fs_info *fs_info);
int btrfs_scrub_cancel(struct btrfs_fs_info *info);
int btrfs_scrub_cancel_dev(struct btrfs_fs_info *info,
			   struct btrfs_device *dev);
int btrfs_scrub_progress(struct btrfs_fs_info *fs_info, u64 devid,
			 struct btrfs_scrub_progress *progress);
static inline void btrfs_init_full_stripe_locks_tree(
			struct btrfs_full_stripe_locks_tree *locks_root)
{
	locks_root->root = RB_ROOT;
	mutex_init(&locks_root->lock);
}

/* dev-replace.c */
void btrfs_bio_counter_inc_blocked(struct btrfs_fs_info *fs_info);
void btrfs_bio_counter_inc_noblocked(struct btrfs_fs_info *fs_info);
void btrfs_bio_counter_sub(struct btrfs_fs_info *fs_info, s64 amount);

static inline void btrfs_bio_counter_dec(struct btrfs_fs_info *fs_info)
{
	btrfs_bio_counter_sub(fs_info, 1);
}

/* reada.c */
struct reada_control {
	struct btrfs_fs_info	*fs_info;		/* tree to prefetch */
	struct btrfs_key	key_start;
	struct btrfs_key	key_end;	/* exclusive */
	atomic_t		elems;
	struct kref		refcnt;
	wait_queue_head_t	wait;
};
struct reada_control *btrfs_reada_add(struct btrfs_root *root,
			      struct btrfs_key *start, struct btrfs_key *end);
int btrfs_reada_wait(void *handle);
void btrfs_reada_detach(void *handle);
int btree_readahead_hook(struct extent_buffer *eb, int err);

static inline int is_fstree(u64 rootid)
{
	if (rootid == BTRFS_FS_TREE_OBJECTID ||
	    ((s64)rootid >= (s64)BTRFS_FIRST_FREE_OBJECTID &&
	      !btrfs_qgroup_level(rootid)))
		return 1;
	return 0;
}

static inline int btrfs_defrag_cancelled(struct btrfs_fs_info *fs_info)
{
	return signal_pending(current);
}

/* Sanity test specific functions */
#ifdef CONFIG_BTRFS_FS_RUN_SANITY_TESTS
void btrfs_test_destroy_inode(struct inode *inode);
#endif

static inline int btrfs_is_testing(struct btrfs_fs_info *fs_info)
{
#ifdef CONFIG_BTRFS_FS_RUN_SANITY_TESTS
	if (unlikely(test_bit(BTRFS_FS_STATE_DUMMY_FS_INFO,
			      &fs_info->fs_state)))
		return 1;
#endif
	return 0;
}
#endif<|MERGE_RESOLUTION|>--- conflicted
+++ resolved
@@ -1264,14 +1264,11 @@
 	atomic64_t qgroup_meta_rsv;
 };
 
-<<<<<<< HEAD
-=======
 struct btrfs_file_private {
 	struct btrfs_trans_handle *trans;
 	void *filldir_buf;
 };
 
->>>>>>> bb176f67
 static inline u32 btrfs_inode_sectorsize(const struct inode *inode)
 {
 	return btrfs_sb(inode->i_sb)->sectorsize;
